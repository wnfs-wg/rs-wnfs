//! This example shows how to add a directory to a private forest (a HAMT) where encrypted ciphertexts are stored.
//! It also shows how to retrieve encrypted nodes from the forest using `PrivateRef`s.

use chrono::Utc;
use libipld::Cid;
use rand::{thread_rng, RngCore};
use std::rc::Rc;
use wnfs::private::{
    forest::{hamt::HamtForest, traits::PrivateForest},
    PrivateDirectory, PrivateNode, PrivateRef,
};
use wnfs_common::{BlockStore, MemoryBlockStore};
use wnfs_nameaccumulator::AccumulatorSetup;

#[async_std::main]
async fn main() {
    // Create an in-memory block store.
    let store = &mut MemoryBlockStore::default();

    // Create a random number generator the private filesystem can use.
    let rng = &mut thread_rng();

    // Create a new private forest and get the cid to it.
    let (forest_cid, private_ref) = create_forest_and_add_directory(store, rng).await;

<<<<<<< HEAD
    // Fetch CBOR bytes of private forest from the blockstore.
    let forest = Rc::new(
        store
            .get_deserializable::<HamtForest>(&forest_cid)
            .await
            .unwrap(),
    );
=======
    // Deserialize private forest from the blockstore.
    let forest = store
        .get_deserializable::<PrivateForest>(&forest_cid)
        .await
        .unwrap();
>>>>>>> 40154ca9

    // Fetch and decrypt a directory from the private forest using provided private ref.
    let dir = PrivateNode::load(&private_ref, &forest, store, None)
        .await
        .unwrap();

    // Print the directory.
    println!("{dir:#?}");
}

async fn create_forest_and_add_directory(
    store: &impl BlockStore,
    rng: &mut impl RngCore,
) -> (Cid, PrivateRef) {
    // Do a trusted setup for WNFS' name accumulators
    let setup = AccumulatorSetup::trusted(rng);

    // Create the private forest (a HAMT), a map-like structure where file and directory ciphertexts are stored.
    let forest = &mut Rc::new(HamtForest::new(setup));

    // Create a new directory.
    let dir = &mut Rc::new(PrivateDirectory::new(&forest.empty_name(), Utc::now(), rng));

    // Add a /pictures/cats subdirectory.
    dir.mkdir(
        &["pictures".into(), "cats".into()],
        true,
        Utc::now(),
        forest,
        store,
        rng,
    )
    .await
    .unwrap();

    // Private ref contains data and keys for fetching and decrypting the directory node in the private forest.
    let private_ref = dir.store(forest, store, rng).await.unwrap();

    // Persist encoded private forest to the block store.
    let forest_cid = store.put_async_serializable(forest).await.unwrap();

    (forest_cid, private_ref)
}<|MERGE_RESOLUTION|>--- conflicted
+++ resolved
@@ -23,21 +23,8 @@
     // Create a new private forest and get the cid to it.
     let (forest_cid, private_ref) = create_forest_and_add_directory(store, rng).await;
 
-<<<<<<< HEAD
-    // Fetch CBOR bytes of private forest from the blockstore.
-    let forest = Rc::new(
-        store
-            .get_deserializable::<HamtForest>(&forest_cid)
-            .await
-            .unwrap(),
-    );
-=======
     // Deserialize private forest from the blockstore.
-    let forest = store
-        .get_deserializable::<PrivateForest>(&forest_cid)
-        .await
-        .unwrap();
->>>>>>> 40154ca9
+    let forest = Rc::new(HamtForest::load(&forest_cid, store).await.unwrap());
 
     // Fetch and decrypt a directory from the private forest using provided private ref.
     let dir = PrivateNode::load(&private_ref, &forest, store, None)
