--- conflicted
+++ resolved
@@ -92,7 +92,6 @@
     DecryptionFailed(anyhow::Error),
 }
 
-<<<<<<< HEAD
 #[derive(Debug, Error)]
 pub enum VerificationError {
     #[error("Couldn't verify write for label {0}")]
@@ -100,11 +99,11 @@
 
     #[error("Write to disallowed base {0}")]
     WriteToDisallowedBase(String),
-=======
+}
+
 /// AccessKey related errors.
 #[derive(Debug, Error)]
 pub enum AccessKeyError {
     #[error("Snapshot access keys cannot be used to derive private refs")]
     UnsupportedSnapshotPrivateRefDerive,
->>>>>>> 25c52156
 }