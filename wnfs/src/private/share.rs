--- conflicted
+++ resolved
@@ -6,22 +6,11 @@
 //! as well as a counter.
 
 use self::sharer::share;
-<<<<<<< HEAD
-use super::{forest::traits::PrivateForest, ExchangeKey, PrivateNode, SnapshotKey, TemporalKey};
+use super::{forest::traits::PrivateForest, AccessKey, ExchangeKey};
 use crate::{error::ShareError, public::PublicLink};
 use anyhow::{bail, Result};
-use libipld::Cid;
-use rand_core::CryptoRngCore;
-use serde::{Deserialize, Serialize};
 use std::marker::PhantomData;
-use wnfs_common::{BlockStore, HashOutput};
-=======
-use super::{AccessKey, ExchangeKey};
-use crate::{error::ShareError, private::PrivateForest, public::PublicLink};
-use anyhow::{bail, Result};
-use std::{marker::PhantomData, rc::Rc};
 use wnfs_common::BlockStore;
->>>>>>> 25c52156
 
 //--------------------------------------------------------------------------------------------------
 // Constants
@@ -34,34 +23,19 @@
 //--------------------------------------------------------------------------------------------------
 
 #[derive(Debug)]
-<<<<<<< HEAD
 pub struct Share<'a, K: ExchangeKey, S: BlockStore, F: PrivateForest> {
-    payload: &'a SharePayload,
-    count: u64,
-    sharer: Option<Sharer<'a, S, F>>,
-    recipients: Vec<Recipient<'a, S>>,
-=======
-pub struct Share<'a, K: ExchangeKey, S: BlockStore> {
     access_key: &'a AccessKey,
     count: u64,
-    sharer: Option<Sharer<'a>>,
+    sharer: Option<Sharer<'a, F>>,
     recipients: Vec<Recipient>,
     store: &'a S,
->>>>>>> 25c52156
     phantom: PhantomData<K>,
 }
 
 #[derive(Debug)]
-<<<<<<< HEAD
-pub struct Sharer<'a, S: BlockStore, F: PrivateForest> {
+pub struct Sharer<'a, F: PrivateForest> {
     pub root_did: String,
     pub forest: &'a mut F,
-    pub store: &'a mut S,
-=======
-pub struct Sharer<'a> {
-    pub root_did: String,
-    pub forest: &'a mut Rc<PrivateForest>,
->>>>>>> 25c52156
 }
 
 #[derive(Debug)]
@@ -73,15 +47,9 @@
 // Implementations
 //--------------------------------------------------------------------------------------------------
 
-<<<<<<< HEAD
 impl<'a, K: ExchangeKey, S: BlockStore, F: PrivateForest> Share<'a, K, S, F> {
-    ///  Creates a new instance of the Share with the given payload and count, and initializes the other fields as "None".
-    pub fn new(payload: &'a SharePayload, count: u64) -> Self {
-=======
-impl<'a, K: ExchangeKey, S: BlockStore> Share<'a, K, S> {
     ///  Creates a new instance of the Share with the given access key and count, and initializes the other fields as "None".
     pub fn new(store: &'a S, access_key: &'a AccessKey, count: u64) -> Self {
->>>>>>> 25c52156
         Self {
             access_key,
             count,
@@ -93,11 +61,7 @@
     }
 
     /// Sets the sharer field.
-<<<<<<< HEAD
-    pub fn by(&mut self, sharer: Sharer<'a, S, F>) -> &mut Self {
-=======
-    pub fn by(&mut self, sharer: Sharer<'a>) -> &mut Self {
->>>>>>> 25c52156
+    pub fn by(&mut self, sharer: Sharer<'a, F>) -> &mut Self {
         self.sharer = Some(sharer);
         self
     }
@@ -141,77 +105,6 @@
     }
 }
 
-<<<<<<< HEAD
-impl SharePayload {
-    /// Create a share payload from a private fs node.
-    pub async fn from_node(
-        node: &PrivateNode,
-        temporal: bool,
-        forest: &mut impl PrivateForest,
-        store: &impl BlockStore,
-        rng: &mut impl CryptoRngCore,
-    ) -> Result<Self> {
-        let payload = if temporal {
-            let ptr = TemporalSharePointer::from_node(node, forest, store, rng).await?;
-            Self::Temporal(ptr)
-        } else {
-            let ptr = SnapshotSharePointer::from_node(node, forest, store, rng).await?;
-            Self::Snapshot(ptr)
-        };
-
-        Ok(payload)
-    }
-
-    pub fn get_label(&self) -> HashOutput {
-        match self {
-            Self::Temporal(payload) => payload.label,
-            Self::Snapshot(payload) => payload.label,
-        }
-    }
-}
-
-impl TemporalSharePointer {
-    /// Create a temporal share pointer from a private fs node.
-    pub async fn from_node(
-        node: &PrivateNode,
-        forest: &mut impl PrivateForest,
-        store: &impl BlockStore,
-        rng: &mut impl CryptoRngCore,
-    ) -> Result<Self> {
-        let private_ref = node.store(forest, store, rng).await?;
-
-        let payload = TemporalSharePointer {
-            label: private_ref.revision_name_hash,
-            content_cid: private_ref.content_cid,
-            temporal_key: private_ref.temporal_key,
-        };
-
-        Ok(payload)
-    }
-}
-
-impl SnapshotSharePointer {
-    /// Create a snapshot share pointer from a private fs node.
-    pub async fn from_node(
-        node: &PrivateNode,
-        forest: &mut impl PrivateForest,
-        store: &impl BlockStore,
-        rng: &mut impl CryptoRngCore,
-    ) -> Result<Self> {
-        let private_ref = node.store(forest, store, rng).await?;
-
-        let payload = Self {
-            label: private_ref.revision_name_hash,
-            content_cid: private_ref.content_cid,
-            snapshot_key: private_ref.temporal_key.derive_snapshot_key(),
-        };
-
-        Ok(payload)
-    }
-}
-
-=======
->>>>>>> 25c52156
 //--------------------------------------------------------------------------------------------------
 // Functions
 //--------------------------------------------------------------------------------------------------
@@ -219,25 +112,14 @@
 pub mod sharer {
     use super::EXCHANGE_KEY_NAME;
     use crate::{
-<<<<<<< HEAD
-        private::{forest::traits::PrivateForest, ExchangeKey, PublicKeyModulus},
-=======
-        private::{AccessKey, ExchangeKey, PrivateForest, PublicKeyModulus},
->>>>>>> 25c52156
+        private::{forest::traits::PrivateForest, AccessKey, ExchangeKey, PublicKeyModulus},
         public::PublicLink,
     };
     use anyhow::Result;
     use async_stream::try_stream;
     use futures::{Stream, StreamExt};
-<<<<<<< HEAD
-    use libipld::IpldCodec;
-    use wnfs_common::BlockStore;
+    use wnfs_common::{BlockStore, CODEC_RAW};
     use wnfs_nameaccumulator::{Name, NameSegment};
-=======
-    use std::rc::Rc;
-    use wnfs_common::{BlockStore, CODEC_RAW};
-    use wnfs_namefilter::Namefilter;
->>>>>>> 25c52156
 
     /// Encrypts and shares a access key with multiple recipients using their
     /// exchange keys and stores the shares in the sharer's private forest.
@@ -246,12 +128,7 @@
         access_key: &AccessKey,
         share_count: u64,
         sharer_root_did: &str,
-<<<<<<< HEAD
         sharer_forest: &mut impl PrivateForest,
-        sharer_store: &impl BlockStore,
-=======
-        sharer_forest: &mut Rc<PrivateForest>,
->>>>>>> 25c52156
         recipient_exchange_root: PublicLink,
         store: &impl BlockStore,
     ) -> Result<()> {
@@ -261,27 +138,18 @@
         while let Some(result) = exchange_keys.next().await {
             let public_key_modulus = result?;
             let exchange_key = K::from_modulus(&public_key_modulus).await?;
-<<<<<<< HEAD
-            let encrypted_payload = exchange_key.encrypt(encoded_payload).await?;
+            let encrypted_key = exchange_key.encrypt(encoded_key).await?;
             let share_label = create_share_name(
                 share_count,
                 sharer_root_did,
                 &public_key_modulus,
                 sharer_forest,
             );
-=======
-            let encrypted_key = exchange_key.encrypt(encoded_key).await?;
-            let share_label = create_share_label(share_count, sharer_root_did, &public_key_modulus);
->>>>>>> 25c52156
 
             let access_key_cid = store.put_block(encrypted_key, CODEC_RAW).await?;
 
             sharer_forest
-<<<<<<< HEAD
-                .put_encrypted(&share_label, Some(payload_cid), sharer_store)
-=======
-                .put_encrypted(share_label, Some(access_key_cid), store)
->>>>>>> 25c52156
+                .put_encrypted(&share_label, Some(access_key_cid), store)
                 .await?;
         }
 
@@ -335,11 +203,7 @@
     use super::sharer;
     use crate::{
         error::ShareError,
-<<<<<<< HEAD
-        private::{forest::traits::PrivateForest, PrivateKey, PrivateNode, PrivateRef},
-=======
-        private::{AccessKey, PrivateForest, PrivateKey, PrivateNode},
->>>>>>> 25c52156
+        private::{forest::traits::PrivateForest, AccessKey, PrivateKey, PrivateNode},
     };
     use anyhow::Result;
     use sha3::Sha3_256;
@@ -388,16 +252,10 @@
         sharer_forest: &impl PrivateForest,
         store: &impl BlockStore,
     ) -> Result<PrivateNode> {
-<<<<<<< HEAD
         let setup = sharer_forest.get_accumulator_setup();
         // Get cid to encrypted payload from sharer's forest using share_label
-        let payload_cid = sharer_forest
+        let access_key_cid = sharer_forest
             .get_encrypted_by_hash(&Sha3_256::hash(&share_label.as_accumulator(setup)), store)
-=======
-        // Get cid to encrypted access key from sharer's forest using share_label
-        let access_key_cid = sharer_forest
-            .get_encrypted(&Sha3_256::hash(&share_label), store)
->>>>>>> 25c52156
             .await?
             .ok_or(ShareError::AccessKeyNotFound)?
             .first()
@@ -406,18 +264,18 @@
         // Get encrypted access key from store using cid
         let encrypted_access_key = store.get_block(access_key_cid).await?.to_vec();
 
-<<<<<<< HEAD
-        // Use decrypted payload to get cid to encrypted node in sharer's forest.
-        let private_ref = PrivateRef::with_temporal_key(label, temporal_key, content_cid);
-        PrivateNode::load(&private_ref, sharer_forest, store, None).await
-=======
         // Decrypt access key using recipient's private key and decode it.
         let access_key: AccessKey =
             serde_ipld_dagcbor::from_slice(&recipient_key.decrypt(&encrypted_access_key).await?)?;
 
         // Use decrypted key to get cid to encrypted node in sharer's forest.
-        PrivateNode::from_private_ref(&access_key.derive_private_ref()?, sharer_forest, store).await
->>>>>>> 25c52156
+        PrivateNode::from_private_ref(
+            &access_key.derive_private_ref()?,
+            sharer_forest,
+            store,
+            None,
+        )
+        .await
     }
 }
 
@@ -432,14 +290,11 @@
         sharer, Recipient, Sharer, EXCHANGE_KEY_NAME,
     };
     use crate::{
-<<<<<<< HEAD
         private::{
             forest::{hamt::HamtForest, traits::PrivateForest},
-            PrivateDirectory, RsaPublicKey,
+            share::Share,
+            AccessKey, PrivateDirectory, RsaPublicKey,
         },
-=======
-        private::{share::Share, AccessKey, PrivateDirectory, PrivateForest, RsaPublicKey},
->>>>>>> 25c52156
         public::{PublicLink, PublicNode},
     };
     use chrono::Utc;
@@ -458,17 +313,9 @@
         };
         use anyhow::Result;
         use chrono::Utc;
-<<<<<<< HEAD
-        use libipld::IpldCodec;
         use rand_core::CryptoRngCore;
         use std::rc::Rc;
-        use wnfs_common::BlockStore;
-=======
-        use rand_core::RngCore;
-        use std::rc::Rc;
         use wnfs_common::{BlockStore, CODEC_RAW};
-        use wnfs_namefilter::Namefilter;
->>>>>>> 25c52156
 
         pub(super) async fn create_sharer_dir(
             forest: &mut impl PrivateForest,
@@ -521,25 +368,14 @@
 
     #[async_std::test]
     async fn can_share_and_recieve_share() {
-<<<<<<< HEAD
         let rng = &mut ChaCha12Rng::seed_from_u64(0);
-        let recipient_store = &mut MemoryBlockStore::default();
-        let sharer_store = &mut MemoryBlockStore::default();
+        let store = &MemoryBlockStore::new();
         let sharer_forest = &mut Rc::new(HamtForest::new_rsa_2048(rng));
-=======
-        let store = &MemoryBlockStore::default();
-        let sharer_forest = &mut Rc::new(PrivateForest::new());
-        let rng = &mut TestRng::deterministic_rng(RngAlgorithm::ChaCha);
->>>>>>> 25c52156
 
         let sharer_root_did = "did:key:z6MkhaXgBZDvotDkL5257faiztiGiC2QtKLGpbnnEGta2doK";
 
         // Create directory to share.
-<<<<<<< HEAD
-        let sharer_dir = helper::create_sharer_dir(sharer_forest, sharer_store, rng)
-=======
         let sharer_dir = helper::create_sharer_dir(sharer_forest, store, rng)
->>>>>>> 25c52156
             .await
             .unwrap();
 
@@ -554,13 +390,8 @@
             .await
             .unwrap();
 
-<<<<<<< HEAD
-        // Share payload with recipient.
-        Share::<RsaPublicKey, _, _>::new(&sharer_payload, 0)
-=======
         // Share access key with recipient.
-        Share::<RsaPublicKey, _>::new(store, &access_key, 0)
->>>>>>> 25c52156
+        Share::<RsaPublicKey, _, _>::new(store, &access_key, 0)
             .by(Sharer {
                 root_did: sharer_root_did.into(),
                 forest: sharer_forest,
@@ -584,33 +415,19 @@
         );
 
         // Grab node using share label.
-<<<<<<< HEAD
-        let node =
-            recipient::receive_share(&share_label, &recipient_key, sharer_forest, sharer_store)
-                .await
-                .unwrap();
-=======
-        let node = recipient::receive_share(share_label, &recipient_key, sharer_forest, store)
+        let node = recipient::receive_share(&share_label, &recipient_key, sharer_forest, store)
             .await
             .unwrap();
->>>>>>> 25c52156
 
         // Assert node is the same as the original.
         assert_eq!(node.as_dir().unwrap(), sharer_dir);
     }
 
     #[async_std::test]
-<<<<<<< HEAD
     async fn serialized_share_payload_can_be_deserialized() {
         let rng = &mut ChaCha12Rng::seed_from_u64(0);
-        let store = &mut MemoryBlockStore::default();
+        let store = &MemoryBlockStore::new();
         let forest = &mut Rc::new(HamtForest::new_rsa_2048(rng));
-=======
-    async fn serialized_shared_access_key_can_be_deserialized() {
-        let store = &MemoryBlockStore::default();
-        let forest = &mut Rc::new(PrivateForest::new());
-        let rng = &mut TestRng::deterministic_rng(RngAlgorithm::ChaCha);
->>>>>>> 25c52156
         let dir =
             PrivateDirectory::new_and_store(&forest.empty_name(), Utc::now(), forest, store, rng)
                 .await
@@ -630,16 +447,9 @@
 
     #[async_std::test]
     async fn find_latest_share_counter_finds_highest_count() {
-<<<<<<< HEAD
         let rng = &mut ChaCha12Rng::seed_from_u64(0);
-        let sharer_store = &mut MemoryBlockStore::default();
-        let recipient_store = &mut MemoryBlockStore::default();
+        let store = &MemoryBlockStore::new();
         let forest = &mut Rc::new(HamtForest::new_rsa_2048(rng));
-=======
-        let store = &MemoryBlockStore::default();
-        let forest = &mut Rc::new(PrivateForest::new());
-        let rng = &mut TestRng::deterministic_rng(RngAlgorithm::ChaCha);
->>>>>>> 25c52156
 
         let sharer_root_did = "did:key:z6MkhaXgBZDvotDkL5257faiztiGiC2QtKLGpbnnEGta2doK";
 
@@ -671,22 +481,10 @@
         assert_eq!(max_share_count_before, None);
 
         // Create something to share access to.
-<<<<<<< HEAD
-        let dir = PrivateDirectory::new_and_store(
-            &forest.empty_name(),
-            Utc::now(),
-            forest,
-            sharer_store,
-            rng,
-        )
-        .await
-        .unwrap();
-=======
         let dir =
-            PrivateDirectory::new_and_store(Default::default(), Utc::now(), forest, store, rng)
+            PrivateDirectory::new_and_store(&forest.empty_name(), Utc::now(), forest, store, rng)
                 .await
                 .unwrap();
->>>>>>> 25c52156
 
         // Create the share
         let access_key = dir.as_node().store(forest, store, rng).await.unwrap();
