use super::{
    encrypted::Encrypted, namefilter::Namefilter, AesKey, PrivateForest, PrivateNodeHeader,
<<<<<<< HEAD
    SnapshotKey, AUTHENTICATION_TAG_SIZE, NONCE_SIZE,
};
use crate::{
    utils, utils::get_random_bytes, BlockStore, FsError, Hasher, Id, Metadata, NodeType,
    MAX_BLOCK_SIZE,
=======
    RevisionKey, AUTHENTICATION_TAG_SIZE, NONCE_SIZE,
};
use crate::{
    dagcbor, utils, utils::get_random_bytes, BlockStore, FsError, Hasher, Id, Metadata, NodeType,
    PrivateNode, MAX_BLOCK_SIZE,
>>>>>>> c2100679
};
use anyhow::Result;
use async_once_cell::OnceCell;
use async_stream::try_stream;
use chrono::{DateTime, Utc};
<<<<<<< HEAD
use futures::{Stream, StreamExt};
=======
use futures::{future, Stream, StreamExt};
>>>>>>> c2100679
use libipld::{cbor::DagCborCodec, prelude::Encode, Cid, IpldCodec};
use rand_core::RngCore;
use semver::Version;
use serde::{de::Error as DeError, Deserialize, Deserializer, Serialize};
use sha3::Sha3_256;
use std::{collections::BTreeSet, iter, rc::Rc};

//--------------------------------------------------------------------------------------------------
// Constants
//--------------------------------------------------------------------------------------------------

/// The maximum block size is 2 ^ 18 but the first 12 bytes are reserved for the cipher text's initialization vector.
/// The ciphertext then also contains a 16 byte authentication tag.
/// This leaves a maximum of (2 ^ 18) - 12 - 16 = 262,116 bytes for the actual data.
///
/// More on that [here][priv-file].
///
/// [priv-file]: https://github.com/wnfs-wg/spec/blob/matheus23/file-sharding/spec/private-wnfs.md#314-private-file
pub const MAX_BLOCK_CONTENT_SIZE: usize = MAX_BLOCK_SIZE - NONCE_SIZE - AUTHENTICATION_TAG_SIZE;

//--------------------------------------------------------------------------------------------------
// Type Definitions
//--------------------------------------------------------------------------------------------------

/// Represents a file in the WNFS private filesystem.
///
/// # Examples
///
/// ```
/// use std::rc::Rc;
/// use chrono::Utc;
/// use rand::thread_rng;
/// use wnfs::{
///     private::{PrivateForest, PrivateRef},
///     MemoryBlockStore, Namefilter, PrivateFile,
///     utils::get_random_bytes,
/// };
///
/// #[async_std::main]
/// async fn main() {
///     let store = &mut MemoryBlockStore::default();
///     let rng = &mut thread_rng();
///     let forest = &mut Rc::new(PrivateForest::new());
///
///     let file = PrivateFile::with_content(
///         Namefilter::default(),
///         Utc::now(),
///         get_random_bytes::<100>(rng).to_vec(),
///         forest,
///         store,
///         rng,
///     )
///     .await
///     .unwrap();
///
///     println!("file = {:?}", file);
/// }
/// ```
#[derive(Debug, Clone, PartialEq)]
pub struct PrivateFile {
    pub header: PrivateNodeHeader,
    pub content: PrivateFileContent,
}

#[derive(Debug)]
pub struct PrivateFileContent {
    persisted_as: OnceCell<Cid>,
    pub previous: BTreeSet<(usize, Encrypted<Cid>)>,
    pub metadata: Metadata,
    pub(crate) content: FileContent,
}

/// The content of a file.
/// It is stored inline or stored in blocks.
#[derive(Debug, Clone, PartialEq, Eq, Serialize, Deserialize)]
pub(crate) enum FileContent {
    Inline {
        data: Vec<u8>,
    },
    External {
<<<<<<< HEAD
        key: SnapshotKey,
=======
        key: AesKey,
>>>>>>> c2100679
        block_count: usize,
        block_content_size: usize,
    },
}

#[derive(Debug, Clone, Serialize, Deserialize)]
struct PrivateFileContentSerializable {
    pub r#type: NodeType,
    pub version: Version,
    #[serde(rename = "headerCid")]
    pub header_cid: Cid,
    pub previous: Vec<(usize, Encrypted<Cid>)>,
    pub metadata: Metadata,
    pub content: FileContent,
}

//--------------------------------------------------------------------------------------------------
// Implementations
//--------------------------------------------------------------------------------------------------

impl PrivateFile {
    /// Creates an empty file.
    ///
    /// # Examples
    ///
    /// ```
    /// use wnfs::{PrivateFile, Namefilter, Id};
    /// use chrono::Utc;
    /// use rand::thread_rng;
    ///
    /// let rng = &mut thread_rng();
    /// let file = PrivateFile::new(
    ///     Namefilter::default(),
    ///     Utc::now(),
    ///     rng,
    /// );
    ///
    /// println!("file = {:?}", file);
    /// ```
    pub fn new(parent_bare_name: Namefilter, time: DateTime<Utc>, rng: &mut impl RngCore) -> Self {
        Self {
            header: PrivateNodeHeader::new(parent_bare_name, rng),
            content: PrivateFileContent {
                persisted_as: OnceCell::new(),
                metadata: Metadata::new(time),
                previous: BTreeSet::new(),
                content: FileContent::Inline { data: vec![] },
            },
        }
    }

    /// Creates a file with provided content.
    ///
    /// # Examples
    ///
    /// ```
    /// use std::rc::Rc;
    /// use chrono::Utc;
    /// use rand::thread_rng;
    /// use wnfs::{
    ///     private::{PrivateForest, PrivateRef},
    ///     MemoryBlockStore, Namefilter, PrivateFile,
    ///     utils::get_random_bytes, MAX_BLOCK_SIZE
    /// };
    ///
    /// #[async_std::main]
    /// async fn main() {
    ///     let store = &mut MemoryBlockStore::default();
    ///     let rng = &mut thread_rng();
    ///     let forest = &mut Rc::new(PrivateForest::new());
    ///
    ///     let file = PrivateFile::with_content(
    ///         Namefilter::default(),
    ///         Utc::now(),
    ///         get_random_bytes::<100>(rng).to_vec(),
    ///         forest,
    ///         store,
    ///         rng,
    ///     )
    ///     .await
    ///     .unwrap();
    ///
    ///     println!("file = {:?}", file);
    /// }
    /// ```
    pub async fn with_content(
        parent_bare_name: Namefilter,
        time: DateTime<Utc>,
        content: Vec<u8>,
        forest: &mut Rc<PrivateForest>,
        store: &mut impl BlockStore,
        rng: &mut impl RngCore,
    ) -> Result<Self> {
        let header = PrivateNodeHeader::new(parent_bare_name, rng);
        let content = Self::prepare_content(&header.bare_name, content, forest, store, rng).await?;

        Ok(Self {
            header,
            content: PrivateFileContent {
                persisted_as: OnceCell::new(),
                metadata: Metadata::new(time),
                previous: BTreeSet::new(),
                content,
            },
        })
    }

    /// Streams the content of a file as chunk of blocks.
    ///
    /// # Examples
    ///
    /// ```
    /// use std::rc::Rc;
    /// use chrono::Utc;
    /// use rand::thread_rng;
    /// use wnfs::{
    ///     private::{PrivateForest, PrivateRef},
    ///     MemoryBlockStore, Namefilter, PrivateFile,
    ///     utils::get_random_bytes,
    /// };
    /// use futures::{future, StreamExt};
    ///
    /// #[async_std::main]
    /// async fn main() {
    ///     let store = &mut MemoryBlockStore::default();
    ///     let rng = &mut thread_rng();
    ///     let forest = &mut Rc::new(PrivateForest::new());
    ///
    ///     let content = get_random_bytes::<100>(rng).to_vec();
    ///     let file = PrivateFile::with_content(
    ///         Namefilter::default(),
    ///         Utc::now(),
    ///         content.clone(),
    ///         forest,
    ///         store,
    ///         rng,
    ///     )
    ///     .await
    ///     .unwrap();
    ///
    ///     let mut stream_content = vec![];
    ///     file.stream_content(0, &forest, store)
    ///         .for_each(|chunk| {
    ///             stream_content.extend_from_slice(&chunk.unwrap());
    ///             future::ready(())
    ///         })
    ///         .await;
    ///
    ///     assert_eq!(content, stream_content);
    /// }
    /// ```
    pub fn stream_content<'a>(
        &'a self,
        index: usize,
        forest: &'a PrivateForest,
        store: &'a impl BlockStore,
    ) -> impl Stream<Item = Result<Vec<u8>>> + 'a {
        Box::pin(try_stream! {
            match &self.content.content {
                FileContent::Inline { data } => {
                    if index != 0 {
                        Err(FsError::FileShardNotFound)?
                    }

                    yield data.clone()
                },
                FileContent::External {
                    key,
                    block_count,
                    ..
                } => {
                    let bare_name = &self.header.bare_name;
                    for label in Self::generate_shard_labels(key, index,  *block_count, bare_name) {
                        let bytes = Self::decrypt_block(key, &label, forest, store).await?;
                        yield bytes
                    }
                }
            }
        })
    }

    /// Gets the metadata of the file
    pub fn get_metadata(&self) -> &Metadata {
        &self.content.metadata
    }

    /// Gets the entire content of a file.
    ///
    /// # Examples
    ///
    /// ```
    /// use std::rc::Rc;
    /// use chrono::Utc;
    /// use rand::thread_rng;
    /// use wnfs::{
    ///     private::{PrivateForest, PrivateRef},
    ///     MemoryBlockStore, Namefilter, PrivateFile,
    ///     utils::get_random_bytes,
    /// };
    ///
    /// #[async_std::main]
    /// async fn main() {
    ///     let store = &mut MemoryBlockStore::default();
    ///     let rng = &mut thread_rng();
    ///     let forest = &mut Rc::new(PrivateForest::new());
    ///
    ///     let content = get_random_bytes::<100>(rng).to_vec();
    ///     let file = PrivateFile::with_content(
    ///         Namefilter::default(),
    ///         Utc::now(),
    ///         content.clone(),
    ///         forest,
    ///         store,
    ///         rng,
    ///     )
    ///     .await
    ///     .unwrap();
    ///
    ///     let mut all_content = file.get_content(forest, store).await.unwrap();
    ///
    ///     assert_eq!(content, all_content);
    /// }
    /// ```
    pub async fn get_content(
        &self,
        forest: &PrivateForest,
        store: &impl BlockStore,
    ) -> Result<Vec<u8>> {
        let mut content = Vec::with_capacity(self.get_content_size_upper_bound());
        self.stream_content(0, forest, store)
            .for_each(|chunk| {
                content.extend_from_slice(&chunk.unwrap());
                future::ready(())
            })
            .await;
        Ok(content)
    }

    /// Determines where to put the content of a file. This can either be inline or stored up in chunks in a private forest.
    pub(super) async fn prepare_content(
        bare_name: &Namefilter,
        content: Vec<u8>,
        forest: &mut Rc<PrivateForest>,
        store: &mut impl BlockStore,
        rng: &mut impl RngCore,
    ) -> Result<FileContent> {
        // TODO(appcypher): Use a better heuristic to determine when to use external storage.
<<<<<<< HEAD
        let key = SnapshotKey(AesKey::new(get_random_bytes(rng)));
=======
        let key = AesKey::new(get_random_bytes(rng));
>>>>>>> c2100679
        let block_count = (content.len() as f64 / MAX_BLOCK_CONTENT_SIZE as f64).ceil() as usize;

        for (index, label) in
            Self::generate_shard_labels(&key, 0, block_count, bare_name).enumerate()
        {
            let start = index * MAX_BLOCK_CONTENT_SIZE;
            let end = content.len().min((index + 1) * MAX_BLOCK_CONTENT_SIZE);
            let slice = &content[start..end];

<<<<<<< HEAD
            let enc_bytes = key.encrypt(slice, rng)?;
=======
            let enc_bytes = key.encrypt(&AesKey::generate_nonce(rng), slice)?;
>>>>>>> c2100679
            let content_cid = store.put_block(enc_bytes, IpldCodec::Raw).await?;

            forest
                .put_encrypted(label, Some(content_cid), store)
                .await?;
        }

        Ok(FileContent::External {
            key,
            block_count,
            block_content_size: MAX_BLOCK_CONTENT_SIZE,
        })
    }

    /// Gets the upper bound of a file content size.
    pub(crate) fn get_content_size_upper_bound(&self) -> usize {
        match &self.content.content {
            FileContent::Inline { data } => data.len(),
            FileContent::External {
                block_count,
                block_content_size,
                ..
            } => block_count * block_content_size,
        }
    }

    /// Decrypts a block of a file's content.
    async fn decrypt_block(
<<<<<<< HEAD
        key: &SnapshotKey,
=======
        key: &AesKey,
>>>>>>> c2100679
        label: &Namefilter,
        forest: &PrivateForest,
        store: &impl BlockStore,
    ) -> Result<Vec<u8>> {
        let label_hash = &Sha3_256::hash(&label.as_bytes());

        let cids = forest
            .get_encrypted(label_hash, store)
            .await?
            .ok_or(FsError::FileShardNotFound)?;

        let cid = cids
            .iter()
            .next()
            .expect("Expected set with at least a Cid");

        let enc_bytes = store.get_block(cid).await?;
        let bytes = key.decrypt(&enc_bytes)?;

        Ok(bytes)
    }

    /// Generates the labels for the shards of a file.
    fn generate_shard_labels<'a>(
<<<<<<< HEAD
        key: &'a SnapshotKey,
=======
        key: &'a AesKey,
>>>>>>> c2100679
        mut index: usize,
        block_count: usize,
        bare_name: &'a Namefilter,
    ) -> impl Iterator<Item = Namefilter> + 'a {
        iter::from_fn(move || {
            if index >= block_count {
                return None;
            }

            let label = Self::create_block_label(key, index, bare_name);
            index += 1;
            Some(label)
        })
    }

    /// Creates the label for a block of a file.
<<<<<<< HEAD
    fn create_block_label(key: &SnapshotKey, index: usize, bare_name: &Namefilter) -> Namefilter {
        let key_bytes = key.0.as_bytes();
=======
    fn create_block_label(key: &AesKey, index: usize, bare_name: &Namefilter) -> Namefilter {
        let key_bytes = key.as_bytes();
>>>>>>> c2100679
        let key_hash = Sha3_256::hash(&[key_bytes, &index.to_le_bytes()[..]].concat());

        let mut label = bare_name.clone();
        label.add(&key_bytes);
        label.add(&key_hash);
        label.saturate();

        label
    }

    /// This should be called to prepare a node for modifications,
    /// if it's meant to be a successor revision of the current revision.
    ///
    /// It will store the current revision in the given `BlockStore` to
    /// retrieve its CID and put that into the `previous` links,
    /// as well as advancing the ratchet and resetting the `persisted_as` pointer.
    pub(crate) async fn prepare_next_revision(
        self: Rc<Self>,
        store: &mut impl BlockStore,
        rng: &mut impl RngCore,
    ) -> Result<Self> {
        let temporal_key = self.header.derive_temporal_key();
        let snapshot_key = temporal_key.derive_snapshot_key();
        let header_cid = self.header.store(store).await?;
        let content_cid = self
            .content
            .store(header_cid, &snapshot_key, store, rng)
            .await?;

        let mut cloned = Rc::try_unwrap(self).unwrap_or_else(|rc| (*rc).clone());
<<<<<<< HEAD
=======
        cloned.persisted_as = OnceCell::new(); // Also done in `.clone()`, but need this to work in case try_unwrap optimizes.
        let key = cloned.header.derive_private_ref().revision_key.0;
        let previous = Encrypted::from_value(BTreeSet::from([cid]), &key, rng)?;
>>>>>>> c2100679

        cloned.content.persisted_as = OnceCell::new(); // Also done in `.clone()`, but need this to work in case try_unwrap optimizes.
        cloned.content.previous.clear();
        cloned
            .content
            .previous
            .insert((1, Encrypted::from_value(content_cid, &temporal_key)?));

        cloned.header.advance_ratchet();

        Ok(cloned)
    }

    /// This prepares this file for key rotation, usually for moving or
    /// copying the file to some other place.
    ///
    /// Will reset the ratchet, so a different key is necessary for read access,
    /// will reset the inumber to reset write access,
    /// will update the bare namefilter to match the new parent's namefilter,
    /// so it inherits the write access rules from the new parent and
    /// resets the `persisted_as` pointer.
    /// Will copy and re-encrypt all external content.
    pub(crate) async fn prepare_key_rotation(
        &mut self,
        parent_bare_name: Namefilter,
        forest: &mut Rc<PrivateForest>,
        store: &mut impl BlockStore,
        rng: &mut impl RngCore,
    ) -> Result<()> {
        let content = self.get_content(forest, store).await?;

        self.header.inumber = utils::get_random_bytes(rng);
        self.header.update_bare_name(parent_bare_name);
        self.header.reset_ratchet(rng);
        self.content.persisted_as = OnceCell::new();

        let content =
            Self::prepare_content(&self.header.bare_name, content, forest, store, rng).await?;
        self.content.content = content;

        Ok(())
    }

    pub(crate) async fn store(
        &self,
        store: &mut impl BlockStore,
        rng: &mut impl RngCore,
    ) -> Result<(Cid, Cid)> {
        let header_cid = self.header.store(store).await?;

        let snapshot_key = self.header.derive_snapshot_key();

        let content_cid = self
            .content
            .store(header_cid, &snapshot_key, store, rng)
            .await?;

        Ok((header_cid, content_cid))
    }
}

impl PrivateFileContent {
    /// Serializes the file with provided Serde serialilzer.
    pub(crate) fn serialize<S>(&self, serializer: S, header_cid: Cid) -> Result<S::Ok, S::Error>
    where
        S: serde::Serializer,
    {
<<<<<<< HEAD
        (PrivateFileContentSerializable {
            r#type: NodeType::PrivateFile,
            version: Version::new(0, 2, 0),
            previous: self.previous.iter().cloned().collect(),
            header_cid,
=======
        let key = self.header.derive_private_ref().revision_key;

        (PrivateFileSerializable {
            r#type: NodeType::PrivateFile,
            version: self.version.clone(),
            header: {
                let cbor_bytes = dagcbor::encode(&self.header).map_err(SerError::custom)?;
                key.0
                    .encrypt(&AesKey::generate_nonce(rng), &cbor_bytes)
                    .map_err(SerError::custom)?
            },
            previous: self.previous.clone(),
>>>>>>> c2100679
            metadata: self.metadata.clone(),
            content: self.content.clone(),
        })
        .serialize(serializer)
    }

    /// Deserializes the file with provided Serde deserializer and key.
    pub(crate) fn deserialize<'de, D>(
        deserializer: D,
        from_cid: Cid,
    ) -> Result<(Self, Cid), D::Error>
    where
        D: Deserializer<'de>,
    {
        let PrivateFileContentSerializable {
            r#type,
            version,
            metadata,
            previous,
            header_cid,
            content,
        } = PrivateFileContentSerializable::deserialize(deserializer)?;

        if version.major != 0 || version.minor != 2 {
            return Err(DeError::custom(FsError::UnexpectedVersion(version)));
        }

        if r#type != NodeType::PrivateFile {
            return Err(DeError::custom(FsError::UnexpectedNodeType(r#type)));
        }

        Ok((
            Self {
                persisted_as: OnceCell::new_with(Some(from_cid)),
                previous: previous.into_iter().collect(),
                metadata,
                content,
            },
            header_cid,
        ))
    }

    pub(crate) async fn store(
        &self,
        header_cid: Cid,
        snapshot_key: &SnapshotKey,
        store: &mut impl BlockStore,
        rng: &mut impl RngCore,
    ) -> Result<Cid> {
        Ok(*self
            .persisted_as
            .get_or_try_init::<anyhow::Error>(async {
                // TODO(matheus23) deduplicate when reworking serialization
<<<<<<< HEAD
=======
                let private_ref = &self.header.derive_private_ref();
>>>>>>> c2100679

                // Serialize node to cbor.
                let ipld = self.serialize(libipld::serde::Serializer, header_cid)?;
                let mut bytes = Vec::new();
                ipld.encode(DagCborCodec, &mut bytes)?;

<<<<<<< HEAD
                // Encrypt bytes with snapshot key.
                let block = snapshot_key.encrypt(&bytes, rng)?;
=======
                // Encrypt bytes with content key.
                let enc_bytes = private_ref
                    .content_key
                    .0
                    .encrypt(&AesKey::generate_nonce(rng), &bytes)?;
>>>>>>> c2100679

                // Store content section in blockstore and get Cid.
                store.put_block(block, libipld::IpldCodec::Raw).await
            })
            .await?)
    }

    /// Wraps the file in a [`PrivateNode`].
    pub fn as_node(self: &Rc<Self>) -> PrivateNode {
        PrivateNode::File(Rc::clone(self))
    }
}

impl PartialEq for PrivateFileContent {
    fn eq(&self, other: &Self) -> bool {
        self.previous == other.previous
            && self.metadata == other.metadata
            && self.content == other.content
    }
}

impl Clone for PrivateFileContent {
    fn clone(&self) -> Self {
        Self {
            persisted_as: OnceCell::new_with(self.persisted_as.get().cloned()),
            previous: self.previous.clone(),
            metadata: self.metadata.clone(),
            content: self.content.clone(),
        }
    }
}

impl Id for PrivateFile {
    fn get_id(&self) -> String {
        format!("{:p}", &self.header)
    }
}

//--------------------------------------------------------------------------------------------------
// Tests
//--------------------------------------------------------------------------------------------------

#[cfg(test)]
mod tests {
    use super::*;
    use crate::utils::test_setup;
    use rand::Rng;

    #[async_std::test]
    async fn can_create_empty_file() {
        let (file, _) = test_setup::private!(file);
        let (ref forest, ref store) = test_setup::init!(forest, store);
        let file_content = file.get_content(forest, store).await.unwrap();

        assert!(file_content.is_empty());
    }

    #[async_std::test]
    async fn can_stream_limited_content_from_file() {
        let mut content = vec![0u8; MAX_BLOCK_CONTENT_SIZE * 5];
        rand::thread_rng().fill(&mut content[..]);

        let (file, (ref mut forest, ref store, _)) = test_setup::private!(file, content.clone());

        let mut collected_content = Vec::new();
        let mut block_limit = 2;
        file.stream_content(2, forest, store)
            .for_each(|chunk| {
                if block_limit == 0 {
                    return future::ready(());
                }

                collected_content.extend_from_slice(&chunk.unwrap());
                block_limit -= 1;
                future::ready(())
            })
            .await;

        assert_eq!(
            collected_content,
            content[2 * MAX_BLOCK_CONTENT_SIZE..4 * MAX_BLOCK_CONTENT_SIZE]
        );
    }
}

#[cfg(test)]
mod proptests {
    use super::MAX_BLOCK_CONTENT_SIZE;
    use crate::utils::test_setup;
    use futures::{future, StreamExt};
    use test_strategy::proptest;

    #[proptest(cases = 100)]
    fn can_include_and_get_content_from_file(
        #[strategy(0..(MAX_BLOCK_CONTENT_SIZE * 2))] length: usize,
    ) {
        async_std::task::block_on(async {
            let content = vec![0u8; length];
            let (file, (ref forest, ref store, _)) = test_setup::private!(file, content.clone());
            let collected_content = file.get_content(forest, store).await.unwrap();

            assert_eq!(collected_content, content);
        })
    }

    #[proptest(cases = 100)]
    fn can_include_and_stream_content_from_file(
        #[strategy(0..(MAX_BLOCK_CONTENT_SIZE * 2))] length: usize,
    ) {
        async_std::task::block_on(async {
            let content = vec![0u8; length];
            let (file, (ref forest, ref store, _)) = test_setup::private!(file, content.clone());

            let mut collected_content = Vec::new();

            file.stream_content(0, forest, store)
                .for_each(|chunk| {
                    collected_content.extend_from_slice(&chunk.unwrap());
                    future::ready(())
                })
                .await;

            assert_eq!(collected_content, content);
        })
    }
}<|MERGE_RESOLUTION|>--- conflicted
+++ resolved
@@ -1,28 +1,16 @@
 use super::{
     encrypted::Encrypted, namefilter::Namefilter, AesKey, PrivateForest, PrivateNodeHeader,
-<<<<<<< HEAD
     SnapshotKey, AUTHENTICATION_TAG_SIZE, NONCE_SIZE,
 };
 use crate::{
     utils, utils::get_random_bytes, BlockStore, FsError, Hasher, Id, Metadata, NodeType,
-    MAX_BLOCK_SIZE,
-=======
-    RevisionKey, AUTHENTICATION_TAG_SIZE, NONCE_SIZE,
-};
-use crate::{
-    dagcbor, utils, utils::get_random_bytes, BlockStore, FsError, Hasher, Id, Metadata, NodeType,
     PrivateNode, MAX_BLOCK_SIZE,
->>>>>>> c2100679
 };
 use anyhow::Result;
 use async_once_cell::OnceCell;
 use async_stream::try_stream;
 use chrono::{DateTime, Utc};
-<<<<<<< HEAD
-use futures::{Stream, StreamExt};
-=======
 use futures::{future, Stream, StreamExt};
->>>>>>> c2100679
 use libipld::{cbor::DagCborCodec, prelude::Encode, Cid, IpldCodec};
 use rand_core::RngCore;
 use semver::Version;
@@ -103,11 +91,7 @@
         data: Vec<u8>,
     },
     External {
-<<<<<<< HEAD
         key: SnapshotKey,
-=======
-        key: AesKey,
->>>>>>> c2100679
         block_count: usize,
         block_content_size: usize,
     },
@@ -355,11 +339,7 @@
         rng: &mut impl RngCore,
     ) -> Result<FileContent> {
         // TODO(appcypher): Use a better heuristic to determine when to use external storage.
-<<<<<<< HEAD
         let key = SnapshotKey(AesKey::new(get_random_bytes(rng)));
-=======
-        let key = AesKey::new(get_random_bytes(rng));
->>>>>>> c2100679
         let block_count = (content.len() as f64 / MAX_BLOCK_CONTENT_SIZE as f64).ceil() as usize;
 
         for (index, label) in
@@ -369,11 +349,7 @@
             let end = content.len().min((index + 1) * MAX_BLOCK_CONTENT_SIZE);
             let slice = &content[start..end];
 
-<<<<<<< HEAD
             let enc_bytes = key.encrypt(slice, rng)?;
-=======
-            let enc_bytes = key.encrypt(&AesKey::generate_nonce(rng), slice)?;
->>>>>>> c2100679
             let content_cid = store.put_block(enc_bytes, IpldCodec::Raw).await?;
 
             forest
@@ -402,11 +378,7 @@
 
     /// Decrypts a block of a file's content.
     async fn decrypt_block(
-<<<<<<< HEAD
         key: &SnapshotKey,
-=======
-        key: &AesKey,
->>>>>>> c2100679
         label: &Namefilter,
         forest: &PrivateForest,
         store: &impl BlockStore,
@@ -431,11 +403,7 @@
 
     /// Generates the labels for the shards of a file.
     fn generate_shard_labels<'a>(
-<<<<<<< HEAD
         key: &'a SnapshotKey,
-=======
-        key: &'a AesKey,
->>>>>>> c2100679
         mut index: usize,
         block_count: usize,
         bare_name: &'a Namefilter,
@@ -452,13 +420,8 @@
     }
 
     /// Creates the label for a block of a file.
-<<<<<<< HEAD
     fn create_block_label(key: &SnapshotKey, index: usize, bare_name: &Namefilter) -> Namefilter {
         let key_bytes = key.0.as_bytes();
-=======
-    fn create_block_label(key: &AesKey, index: usize, bare_name: &Namefilter) -> Namefilter {
-        let key_bytes = key.as_bytes();
->>>>>>> c2100679
         let key_hash = Sha3_256::hash(&[key_bytes, &index.to_le_bytes()[..]].concat());
 
         let mut label = bare_name.clone();
@@ -489,12 +452,6 @@
             .await?;
 
         let mut cloned = Rc::try_unwrap(self).unwrap_or_else(|rc| (*rc).clone());
-<<<<<<< HEAD
-=======
-        cloned.persisted_as = OnceCell::new(); // Also done in `.clone()`, but need this to work in case try_unwrap optimizes.
-        let key = cloned.header.derive_private_ref().revision_key.0;
-        let previous = Encrypted::from_value(BTreeSet::from([cid]), &key, rng)?;
->>>>>>> c2100679
 
         cloned.content.persisted_as = OnceCell::new(); // Also done in `.clone()`, but need this to work in case try_unwrap optimizes.
         cloned.content.previous.clear();
@@ -554,6 +511,11 @@
 
         Ok((header_cid, content_cid))
     }
+
+    /// Wraps the file in a [`PrivateNode`].
+    pub fn as_node(self: &Rc<Self>) -> PrivateNode {
+        PrivateNode::File(Rc::clone(self))
+    }
 }
 
 impl PrivateFileContent {
@@ -562,26 +524,11 @@
     where
         S: serde::Serializer,
     {
-<<<<<<< HEAD
         (PrivateFileContentSerializable {
             r#type: NodeType::PrivateFile,
             version: Version::new(0, 2, 0),
             previous: self.previous.iter().cloned().collect(),
             header_cid,
-=======
-        let key = self.header.derive_private_ref().revision_key;
-
-        (PrivateFileSerializable {
-            r#type: NodeType::PrivateFile,
-            version: self.version.clone(),
-            header: {
-                let cbor_bytes = dagcbor::encode(&self.header).map_err(SerError::custom)?;
-                key.0
-                    .encrypt(&AesKey::generate_nonce(rng), &cbor_bytes)
-                    .map_err(SerError::custom)?
-            },
-            previous: self.previous.clone(),
->>>>>>> c2100679
             metadata: self.metadata.clone(),
             content: self.content.clone(),
         })
@@ -635,36 +582,19 @@
             .persisted_as
             .get_or_try_init::<anyhow::Error>(async {
                 // TODO(matheus23) deduplicate when reworking serialization
-<<<<<<< HEAD
-=======
-                let private_ref = &self.header.derive_private_ref();
->>>>>>> c2100679
 
                 // Serialize node to cbor.
                 let ipld = self.serialize(libipld::serde::Serializer, header_cid)?;
                 let mut bytes = Vec::new();
                 ipld.encode(DagCborCodec, &mut bytes)?;
 
-<<<<<<< HEAD
                 // Encrypt bytes with snapshot key.
                 let block = snapshot_key.encrypt(&bytes, rng)?;
-=======
-                // Encrypt bytes with content key.
-                let enc_bytes = private_ref
-                    .content_key
-                    .0
-                    .encrypt(&AesKey::generate_nonce(rng), &bytes)?;
->>>>>>> c2100679
 
                 // Store content section in blockstore and get Cid.
                 store.put_block(block, libipld::IpldCodec::Raw).await
             })
             .await?)
-    }
-
-    /// Wraps the file in a [`PrivateNode`].
-    pub fn as_node(self: &Rc<Self>) -> PrivateNode {
-        PrivateNode::File(Rc::clone(self))
     }
 }
 
