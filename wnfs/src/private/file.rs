--- conflicted
+++ resolved
@@ -1,12 +1,7 @@
 use super::{
-<<<<<<< HEAD
-    encrypted::Encrypted, forest::traits::PrivateForest, PrivateNode, PrivateNodeHeader,
-    PrivateRef, SnapshotKey, AUTHENTICATION_TAG_SIZE, NONCE_SIZE,
-=======
-    encrypted::Encrypted, PrivateFileContentSerializable, PrivateForest, PrivateNode,
-    PrivateNodeContentSerializable, PrivateNodeHeader, PrivateRef, SnapshotKey, TemporalKey,
-    AUTHENTICATION_TAG_SIZE, NONCE_SIZE,
->>>>>>> 40154ca9
+    encrypted::Encrypted, forest::traits::PrivateForest, PrivateFileContentSerializable,
+    PrivateNode, PrivateNodeContentSerializable, PrivateNodeHeader, PrivateRef, SnapshotKey,
+    TemporalKey, AUTHENTICATION_TAG_SIZE, NONCE_SIZE,
 };
 use crate::{error::FsError, traits::Id, WNFS_VERSION};
 use anyhow::{bail, Result};
@@ -15,23 +10,12 @@
 use chrono::{DateTime, Utc};
 use futures::{future, AsyncRead, Stream, StreamExt, TryStreamExt};
 use libipld::{Cid, IpldCodec};
-<<<<<<< HEAD
 use rand_core::{CryptoRngCore, RngCore};
-use semver::Version;
-use serde::{de::Error as DeError, Deserialize, Deserializer, Serialize};
+use serde::{Deserialize, Serialize};
 use sha3::{Digest, Sha3_256};
 use std::{collections::BTreeSet, iter, rc::Rc};
-use wnfs_common::{dagcbor, utils, BlockStore, Metadata, NodeType, MAX_BLOCK_SIZE};
+use wnfs_common::{utils, BlockStore, Metadata, MAX_BLOCK_SIZE};
 use wnfs_nameaccumulator::{AccumulatorSetup, Name, NameSegment};
-=======
-use rand_core::RngCore;
-use serde::{Deserialize, Serialize};
-use sha3::Sha3_256;
-use std::{collections::BTreeSet, iter, rc::Rc};
-use wnfs_common::{utils, BlockStore, Metadata, MAX_BLOCK_SIZE};
-use wnfs_hamt::Hasher;
-use wnfs_namefilter::Namefilter;
->>>>>>> 40154ca9
 
 //--------------------------------------------------------------------------------------------------
 // Constants
@@ -189,13 +173,8 @@
         parent_name: &Name,
         time: DateTime<Utc>,
         content: Vec<u8>,
-<<<<<<< HEAD
         forest: &mut impl PrivateForest,
-        store: &mut impl BlockStore,
-=======
-        forest: &mut Rc<PrivateForest>,
         store: &impl BlockStore,
->>>>>>> 40154ca9
         rng: &mut impl RngCore,
     ) -> Result<Self> {
         let header = PrivateNodeHeader::new(parent_name, rng);
@@ -258,13 +237,8 @@
         parent_name: &Name,
         time: DateTime<Utc>,
         content: impl AsyncRead + Unpin,
-<<<<<<< HEAD
         forest: &mut impl PrivateForest,
-        store: &mut impl BlockStore,
-=======
-        forest: &mut Rc<PrivateForest>,
         store: &impl BlockStore,
->>>>>>> 40154ca9
         rng: &mut impl RngCore,
     ) -> Result<Self> {
         let header = PrivateNodeHeader::new(parent_name, rng);
@@ -361,7 +335,7 @@
         &'a self,
         offset: usize,
         size: usize,
-        forest: &'a PrivateForest,
+        forest: &'a impl PrivateForest,
         store: &'a impl BlockStore,
     ) -> Result<Vec<u8>> {
         let block_content_size = MAX_BLOCK_CONTENT_SIZE;
@@ -456,14 +430,13 @@
         &mut self,
         time: DateTime<Utc>,
         content: impl AsyncRead + Unpin,
-        forest: &mut Rc<PrivateForest>,
+        forest: &mut impl PrivateForest,
         store: &impl BlockStore,
         rng: &mut impl RngCore,
     ) -> Result<()> {
         self.content.metadata = Metadata::new(time);
         self.content.content =
-            Self::prepare_content_streaming(&self.header.bare_name, content, forest, store, rng)
-                .await?;
+            Self::prepare_content_streaming(&self.header.name, content, forest, store, rng).await?;
         Ok(())
     }
 
@@ -471,13 +444,8 @@
     pub(super) async fn prepare_content(
         file_name: &Name,
         content: Vec<u8>,
-<<<<<<< HEAD
         forest: &mut impl PrivateForest,
-        store: &mut impl BlockStore,
-=======
-        forest: &mut Rc<PrivateForest>,
         store: &impl BlockStore,
->>>>>>> 40154ca9
         rng: &mut impl RngCore,
     ) -> Result<FileContent> {
         // TODO(appcypher): Use a better heuristic to determine when to use external storage.
@@ -513,13 +481,8 @@
     pub(super) async fn prepare_content_streaming(
         file_name: &Name,
         mut content: impl AsyncRead + Unpin,
-<<<<<<< HEAD
         forest: &mut impl PrivateForest,
-        store: &mut impl BlockStore,
-=======
-        forest: &mut Rc<PrivateForest>,
         store: &impl BlockStore,
->>>>>>> 40154ca9
         rng: &mut impl RngCore,
     ) -> Result<FileContent> {
         let key = SnapshotKey::from(utils::get_random_bytes(rng));
@@ -682,17 +645,10 @@
     /// Will copy and re-encrypt all external content.
     pub(crate) async fn prepare_key_rotation(
         &mut self,
-<<<<<<< HEAD
         parent_name: &Name,
         forest: &mut impl PrivateForest,
-        store: &mut impl BlockStore,
+        store: &impl BlockStore,
         rng: &mut impl CryptoRngCore,
-=======
-        parent_bare_name: Namefilter,
-        forest: &mut Rc<PrivateForest>,
-        store: &impl BlockStore,
-        rng: &mut impl RngCore,
->>>>>>> 40154ca9
     ) -> Result<()> {
         let content = self.get_content(forest, store).await?;
 
@@ -744,13 +700,8 @@
     /// ```
     pub async fn store(
         &self,
-<<<<<<< HEAD
         forest: &mut impl PrivateForest,
-        store: &mut impl BlockStore,
-=======
-        forest: &mut Rc<PrivateForest>,
         store: &impl BlockStore,
->>>>>>> 40154ca9
         rng: &mut impl RngCore,
     ) -> Result<PrivateRef> {
         let setup = &forest.get_accumulator_setup().clone();
@@ -780,6 +731,8 @@
         temporal_key: &TemporalKey,
         cid: Cid,
         store: &impl BlockStore,
+        mounted_relative_to: Option<Name>,
+        setup: &AccumulatorSetup,
     ) -> Result<Self> {
         if serializable.version.major != 0 || serializable.version.minor != 2 {
             bail!(FsError::UnexpectedVersion(serializable.version));
@@ -792,7 +745,14 @@
             content: serializable.content,
         };
 
-        let header = PrivateNodeHeader::load(&serializable.header_cid, temporal_key, store).await?;
+        let header = PrivateNodeHeader::load(
+            &serializable.header_cid,
+            temporal_key,
+            store,
+            mounted_relative_to,
+            setup,
+        )
+        .await?;
         Ok(Self { header, content })
     }
 
@@ -961,33 +921,22 @@
 #[cfg(test)]
 mod proptests {
     use super::MAX_BLOCK_CONTENT_SIZE;
-<<<<<<< HEAD
     use crate::private::{
         forest::{hamt::HamtForest, traits::PrivateForest},
         PrivateFile,
     };
-=======
-    use crate::private::{PrivateFile, PrivateForest};
     use async_std::io::Cursor;
->>>>>>> 40154ca9
     use chrono::Utc;
     use futures::{future, StreamExt};
     use proptest::test_runner::{RngAlgorithm, TestRng};
     use std::rc::Rc;
     use test_strategy::proptest;
-<<<<<<< HEAD
-    use wnfs_common::MemoryBlockStore;
-
-    #[proptest(cases = 10)]
-=======
     use wnfs_common::{BlockStoreError, MemoryBlockStore};
-    use wnfs_namefilter::Namefilter;
 
     /// Size of the test file at "./test/fixtures/Clara Schumann, Scherzo no. 2, Op. 14.mp3"
     const FIXTURE_SCHERZO_SIZE: usize = 4028150;
 
     #[proptest(cases = 100)]
->>>>>>> 40154ca9
     fn can_include_and_get_content_from_file(
         #[strategy(0..(MAX_BLOCK_CONTENT_SIZE * 2))] length: usize,
     ) {
@@ -1054,9 +1003,9 @@
         async_std::task::block_on(async {
             let store = &mut MemoryBlockStore::default();
             let rng = &mut TestRng::deterministic_rng(RngAlgorithm::ChaCha);
-            let forest = &mut Rc::new(PrivateForest::new());
-
-            let mut file = PrivateFile::new(Namefilter::new(), Utc::now(), rng);
+            let forest = &mut Rc::new(HamtForest::new_rsa_2048(rng));
+
+            let mut file = PrivateFile::new(&forest.empty_name(), Utc::now(), rng);
 
             file.set_content(
                 Utc::now(),
@@ -1093,12 +1042,12 @@
             .await
             .unwrap();
 
-            let forest = &mut Rc::new(PrivateForest::new());
+            let rng = &mut TestRng::deterministic_rng(RngAlgorithm::ChaCha);
+            let forest = &mut Rc::new(HamtForest::new_rsa_2048(rng));
             let store = &mut MemoryBlockStore::new();
-            let rng = &mut TestRng::deterministic_rng(RngAlgorithm::ChaCha);
 
             let file = PrivateFile::with_content_streaming(
-                Namefilter::default(),
+                &forest.empty_name(),
                 Utc::now(),
                 disk_file.clone(),
                 forest,
