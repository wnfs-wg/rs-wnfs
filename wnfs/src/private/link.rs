--- conflicted
+++ resolved
@@ -33,13 +33,8 @@
     #[async_recursion(?Send)]
     pub(crate) async fn resolve_ref(
         &self,
-<<<<<<< HEAD
         forest: &mut impl PrivateForest,
-        store: &mut impl BlockStore,
-=======
-        forest: &mut Rc<PrivateForest>,
         store: &impl BlockStore,
->>>>>>> 40154ca9
         rng: &mut impl RngCore,
     ) -> Result<PrivateRef> {
         match self {
