--- conflicted
+++ resolved
@@ -1,38 +1,20 @@
 use super::{
-<<<<<<< HEAD
-    encrypted::Encrypted, forest::traits::PrivateForest, link::PrivateLink, INumber, PrivateFile,
-    PrivateNode, PrivateNodeHeader, PrivateRef, PrivateRefSerializable, TemporalKey,
-=======
-    encrypted::Encrypted, link::PrivateLink, PrivateDirectoryContentSerializable, PrivateFile,
-    PrivateForest, PrivateNode, PrivateNodeContentSerializable, PrivateNodeHeader, PrivateRef,
-    TemporalKey,
->>>>>>> 40154ca9
+    encrypted::Encrypted, forest::traits::PrivateForest, link::PrivateLink, INumber,
+    PrivateDirectoryContentSerializable, PrivateFile, PrivateNode, PrivateNodeContentSerializable,
+    PrivateNodeHeader, PrivateRef, TemporalKey,
 };
 use crate::{error::FsError, traits::Id, SearchResult, WNFS_VERSION};
 use anyhow::{bail, ensure, Result};
 use async_once_cell::OnceCell;
 use chrono::{DateTime, Utc};
 use libipld::Cid;
-<<<<<<< HEAD
 use rand_core::{CryptoRngCore, RngCore};
-use semver::Version;
-use serde::{de::Error as DeError, ser::Error as SerError, Deserialize, Deserializer, Serialize};
-=======
-use rand_core::RngCore;
->>>>>>> 40154ca9
 use std::{
     collections::{BTreeMap, BTreeSet},
     fmt::Debug,
     rc::Rc,
 };
-use wnfs_common::{
-<<<<<<< HEAD
-    dagcbor, utils::error, BlockStore, HashOutput, Metadata, NodeType, PathNodes, PathNodesResult,
-=======
-    utils::{self, error},
-    BlockStore, HashOutput, Metadata, PathNodes, PathNodesResult,
->>>>>>> 40154ca9
-};
+use wnfs_common::{utils::error, BlockStore, HashOutput, Metadata, PathNodes, PathNodesResult};
 use wnfs_nameaccumulator::{AccumulatorSetup, Name, NameSegment};
 
 //--------------------------------------------------------------------------------------------------
@@ -149,13 +131,8 @@
     pub async fn new_and_store(
         parent_name: &Name,
         time: DateTime<Utc>,
-<<<<<<< HEAD
         forest: &mut impl PrivateForest,
-        store: &mut impl BlockStore,
-=======
-        forest: &mut Rc<PrivateForest>,
         store: &impl BlockStore,
->>>>>>> 40154ca9
         rng: &mut impl RngCore,
     ) -> Result<Rc<Self>> {
         let dir = Rc::new(Self::new(parent_name, time, rng));
@@ -683,8 +660,8 @@
         path_segments: &[String],
         search_latest: bool,
         time: DateTime<Utc>,
-        forest: &mut Rc<PrivateForest>,
-        store: &mut impl BlockStore,
+        forest: &mut impl PrivateForest,
+        store: &impl BlockStore,
         rng: &mut impl RngCore,
     ) -> Result<&'a mut PrivateFile> {
         let (path, filename) = crate::utils::split_last(path_segments)?;
@@ -693,8 +670,7 @@
             .await?;
 
         if !dir.content.entries.contains_key(filename.as_str()) {
-            let parent_bare_name = dir.header.bare_name.clone();
-            let file_ref = Rc::new(PrivateFile::new(parent_bare_name, time, rng));
+            let file_ref = Rc::new(PrivateFile::new(&dir.header.name, time, rng));
             let link = PrivateLink::from(PrivateNode::File(file_ref));
             dir.content.entries.insert(filename.to_string(), link);
         }
@@ -765,13 +741,8 @@
         search_latest: bool,
         time: DateTime<Utc>,
         content: Vec<u8>,
-<<<<<<< HEAD
         forest: &mut impl PrivateForest,
-        store: &mut impl BlockStore,
-=======
-        forest: &mut Rc<PrivateForest>,
         store: &impl BlockStore,
->>>>>>> 40154ca9
         rng: &mut impl RngCore,
     ) -> Result<()> {
         let (path, filename) = crate::utils::split_last(path_segments)?;
@@ -1106,15 +1077,9 @@
         path_segments: &[String],
         search_latest: bool,
         time: DateTime<Utc>,
-<<<<<<< HEAD
         forest: &mut impl PrivateForest,
-        store: &mut impl BlockStore,
+        store: &impl BlockStore,
         rng: &mut impl CryptoRngCore,
-=======
-        forest: &mut Rc<PrivateForest>,
-        store: &impl BlockStore,
-        rng: &mut impl RngCore,
->>>>>>> 40154ca9
     ) -> Result<()> {
         let (path, node_name) = crate::utils::split_last(path_segments)?;
         let SearchResult::Found(dir) = self.get_leaf_dir_mut(path, search_latest, forest, store).await? else {
@@ -1204,15 +1169,9 @@
         path_segments_to: &[String],
         search_latest: bool,
         time: DateTime<Utc>,
-<<<<<<< HEAD
         forest: &mut impl PrivateForest,
-        store: &mut impl BlockStore,
+        store: &impl BlockStore,
         rng: &mut impl CryptoRngCore,
-=======
-        forest: &mut Rc<PrivateForest>,
-        store: &impl BlockStore,
-        rng: &mut impl RngCore,
->>>>>>> 40154ca9
     ) -> Result<()> {
         let removed_node = self
             .rm(path_segments_from, search_latest, forest, store)
@@ -1298,15 +1257,9 @@
         path_segments_to: &[String],
         search_latest: bool,
         time: DateTime<Utc>,
-<<<<<<< HEAD
         forest: &mut impl PrivateForest,
-        store: &mut impl BlockStore,
+        store: &impl BlockStore,
         rng: &mut impl CryptoRngCore,
-=======
-        forest: &mut Rc<PrivateForest>,
-        store: &impl BlockStore,
-        rng: &mut impl RngCore,
->>>>>>> 40154ca9
     ) -> Result<()> {
         let result = self
             .get_node(path_segments_from, search_latest, forest, store)
@@ -1361,13 +1314,8 @@
     /// ```
     pub async fn store(
         &self,
-<<<<<<< HEAD
         forest: &mut impl PrivateForest,
-        store: &mut impl BlockStore,
-=======
-        forest: &mut Rc<PrivateForest>,
         store: &impl BlockStore,
->>>>>>> 40154ca9
         rng: &mut impl RngCore,
     ) -> Result<PrivateRef> {
         let setup = &forest.get_accumulator_setup().clone();
@@ -1396,6 +1344,8 @@
         temporal_key: &TemporalKey,
         cid: Cid,
         store: &impl BlockStore,
+        mounted_relative_to: Option<Name>,
+        setup: &AccumulatorSetup,
     ) -> Result<Self> {
         if serializable.version.major != 0 || serializable.version.minor != 2 {
             bail!(FsError::UnexpectedVersion(serializable.version));
@@ -1415,9 +1365,17 @@
             entries: entries_decrypted,
         };
 
-        let header = PrivateNodeHeader::load(&serializable.header_cid, temporal_key, store).await?;
+        let header = PrivateNodeHeader::load(
+            &serializable.header_cid,
+            temporal_key,
+            store,
+            mounted_relative_to,
+            setup,
+        )
+        .await?;
         Ok(Self { header, content })
     }
+
     /// Wraps the directory in a [`PrivateNode`].
     pub fn as_node(self: &Rc<Self>) -> PrivateNode {
         PrivateNode::Dir(Rc::clone(self))
@@ -1430,13 +1388,8 @@
         &self,
         temporal_key: &TemporalKey,
         header_cid: Cid,
-<<<<<<< HEAD
         forest: &mut impl PrivateForest,
-        store: &mut impl BlockStore,
-=======
-        forest: &mut Rc<PrivateForest>,
         store: &impl BlockStore,
->>>>>>> 40154ca9
         rng: &mut impl RngCore,
     ) -> Result<Vec<u8>> {
         let mut entries = BTreeMap::new();
@@ -1474,13 +1427,8 @@
         &self,
         header_cid: Cid,
         temporal_key: &TemporalKey,
-<<<<<<< HEAD
         forest: &mut impl PrivateForest,
-        store: &mut impl BlockStore,
-=======
-        forest: &mut Rc<PrivateForest>,
         store: &impl BlockStore,
->>>>>>> 40154ca9
         rng: &mut impl RngCore,
     ) -> Result<Cid> {
         Ok(*self
@@ -1620,13 +1568,9 @@
     #[test(async_std::test)]
     async fn get_node_can_fetch_node_from_root_dir() {
         let rng = &mut TestRng::deterministic_rng(RngAlgorithm::ChaCha);
-        let root_dir = &mut Rc::new(PrivateDirectory::new(
-            Namefilter::default(),
-            Utc::now(),
-            rng,
-        ));
         let store = &mut MemoryBlockStore::default();
-        let forest = &mut Rc::new(PrivateForest::new());
+        let forest = &mut Rc::new(HamtForest::new_rsa_2048(rng));
+        let root_dir = &mut Rc::new(PrivateDirectory::new(&forest.empty_name(), Utc::now(), rng));
 
         root_dir
             .mkdir(
