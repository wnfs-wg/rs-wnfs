use super::{
    encrypted::Encrypted, link::PrivateLink, PrivateFile, PrivateForest, PrivateNode,
    PrivateNodeHeader, PrivateRef, PrivateRefSerializable, TemporalKey,
};
use crate::{error::FsError, traits::Id, SearchResult};
use anyhow::{bail, ensure, Result};
use async_once_cell::OnceCell;
use chrono::{DateTime, Utc};
use libipld::{Cid, Ipld};
use rand_core::RngCore;
use semver::Version;
use serde::{de::Error as DeError, ser::Error as SerError, Deserialize, Deserializer, Serialize};
use std::{
    collections::{BTreeMap, BTreeSet},
    fmt::Debug,
    rc::Rc,
};
use wnfs_common::{
    dagcbor,
    utils::{self, error},
    BlockStore, HashOutput, Metadata, NodeType, PathNodes, PathNodesResult,
};
use wnfs_namefilter::Namefilter;

//--------------------------------------------------------------------------------------------------
// Type Definitions
//--------------------------------------------------------------------------------------------------

pub type PrivatePathNodes = PathNodes<PrivateDirectory>;
pub type PrivatePathNodesResult = PathNodesResult<PrivateDirectory>;

/// Represents a directory in the WNFS private filesystem.
///
/// # Examples
///
/// ```
/// use wnfs::{private::PrivateDirectory, namefilter::Namefilter};
/// use chrono::Utc;
/// use rand::thread_rng;
///
/// let rng = &mut thread_rng();
/// let dir = PrivateDirectory::new(
///     Namefilter::default(),
///     Utc::now(),
///     rng,
/// );
///
/// println!("dir = {:?}", dir);
/// ```
#[derive(Debug, Clone, PartialEq)]
pub struct PrivateDirectory {
    pub header: PrivateNodeHeader,
    pub(crate) content: PrivateDirectoryContent,
}

#[derive(Debug)]
pub struct PrivateDirectoryContent {
    pub(crate) persisted_as: OnceCell<Cid>,
    pub(crate) previous: BTreeSet<(usize, Encrypted<Cid>)>,
    pub(crate) metadata: Metadata,
    pub(crate) entries: BTreeMap<String, PrivateLink>,
}

#[derive(Debug, Clone, Serialize, Deserialize)]
struct PrivateDirectoryContentSerializable {
    pub r#type: NodeType,
    pub version: Version,
    pub previous: Vec<(usize, Encrypted<Cid>)>,
    #[serde(rename = "headerCid")]
    pub header_cid: Cid,
    pub metadata: Metadata,
    pub entries: BTreeMap<String, PrivateRefSerializable>,
}

//--------------------------------------------------------------------------------------------------
// Implementations
//--------------------------------------------------------------------------------------------------

impl PrivateDirectory {
    /// Creates a new directory with provided details.
    ///
    /// # Examples
    ///
    /// ```
    /// use wnfs::{private::PrivateDirectory, namefilter::Namefilter};
    /// use chrono::Utc;
    /// use rand::thread_rng;
    ///
    /// let rng = &mut thread_rng();
    /// let dir = PrivateDirectory::new(
    ///     Namefilter::default(),
    ///     Utc::now(),
    ///     rng,
    /// );
    ///
    /// println!("dir = {:?}", dir);
    /// ```
    pub fn new(parent_bare_name: Namefilter, time: DateTime<Utc>, rng: &mut impl RngCore) -> Self {
        Self {
            header: PrivateNodeHeader::new(parent_bare_name, rng),
            content: PrivateDirectoryContent {
                persisted_as: OnceCell::new(),
                previous: BTreeSet::new(),
                metadata: Metadata::new(time),
                entries: BTreeMap::new(),
            },
        }
    }

    /// Creates a new directory with the ratchet seed and inumber provided.
    ///
    /// # Examples
    ///
    /// ```
    /// use wnfs::{private::PrivateDirectory, namefilter::Namefilter};
    /// use chrono::Utc;
    /// use rand::{thread_rng, Rng};
    ///
    /// let rng = &mut thread_rng();
    /// let dir = PrivateDirectory::with_seed(
    ///     Namefilter::default(),
    ///     Utc::now(),
    ///     rng.gen::<[u8; 32]>(),
    ///     rng.gen::<[u8; 32]>(),
    /// );
    ///
    /// println!("dir = {:?}", dir);
    /// ```
    pub fn with_seed(
        parent_bare_name: Namefilter,
        time: DateTime<Utc>,
        ratchet_seed: HashOutput,
        inumber: HashOutput,
    ) -> Self {
        Self {
            header: PrivateNodeHeader::with_seed(parent_bare_name, ratchet_seed, inumber),
            content: PrivateDirectoryContent {
                persisted_as: OnceCell::new(),
                metadata: Metadata::new(time),
                previous: BTreeSet::new(),
                entries: BTreeMap::new(),
            },
        }
    }

    /// This contstructor creates a new private directory and stores it in a provided `PrivateForest`.
    pub async fn new_and_store(
        parent_bare_name: Namefilter,
        time: DateTime<Utc>,
        forest: &mut Rc<PrivateForest>,
        store: &impl BlockStore,
        rng: &mut impl RngCore,
    ) -> Result<Rc<Self>> {
        let dir = Rc::new(Self::new(parent_bare_name, time, rng));
        dir.store(forest, store, rng).await?;
        Ok(dir)
    }

    /// This contstructor creates a new private directory and stores it in a provided `PrivateForest` but
    /// with user-provided ratchet seed and inumber provided.
    pub async fn new_with_seed_and_store<B: BlockStore, R: RngCore>(
        parent_bare_name: Namefilter,
        time: DateTime<Utc>,
        ratchet_seed: HashOutput,
        inumber: HashOutput,
        forest: &mut Rc<PrivateForest>,
        store: &mut B,
        rng: &mut R,
    ) -> Result<Rc<Self>> {
        let dir = Rc::new(Self::with_seed(
            parent_bare_name,
            time,
            ratchet_seed,
            inumber,
        ));
        dir.store(forest, store, rng).await?;
        Ok(dir)
    }

    /// Uses specified path segments and their existence in the file tree to generate `PathNodes`.
    ///
    /// Supports cases where the entire path does not exist.
    pub(crate) async fn get_path_nodes(
        self: Rc<Self>,
        path_segments: &[String],
        search_latest: bool,
        forest: &PrivateForest,
        store: &impl BlockStore,
    ) -> Result<PrivatePathNodesResult> {
        use PathNodesResult::*;
        let mut working_node = self;
        let mut path_nodes = Vec::with_capacity(path_segments.len());

        for path_segment in path_segments {
            match working_node
                .lookup_node(path_segment, search_latest, forest, store)
                .await?
            {
                Some(PrivateNode::Dir(ref directory)) => {
                    path_nodes.push((Rc::clone(&working_node), path_segment.clone()));
                    working_node = Rc::clone(directory);
                }
                Some(_) => {
                    let path_nodes = PrivatePathNodes {
                        path: path_nodes,
                        tail: Rc::clone(&working_node),
                    };

                    return Ok(NotADirectory(path_nodes, path_segment.clone()));
                }
                None => {
                    let path_nodes = PrivatePathNodes {
                        path: path_nodes,
                        tail: Rc::clone(&working_node),
                    };

                    return Ok(MissingLink(path_nodes, path_segment.clone()));
                }
            }
        }

        Ok(Complete(PrivatePathNodes {
            path: path_nodes,
            tail: Rc::clone(&working_node),
        }))
    }

    /// Gets the metadata of the directory
    ///
    /// # Examples
    ///
    /// ```
    /// use wnfs::{private::PrivateDirectory, namefilter::Namefilter, common::Metadata};
    /// use chrono::Utc;
    /// use rand::thread_rng;
    /// use std::rc::Rc;
    ///
    /// let rng = &mut thread_rng();
    /// let time = Utc::now();
    /// let dir = Rc::new(PrivateDirectory::new(
    ///     Namefilter::default(),
    ///     time,
    ///     rng,
    /// ));
    ///
    /// assert_eq!(dir.get_metadata(), &Metadata::new(time));
    /// ```
    #[inline]
    pub fn get_metadata<'a>(self: &'a Rc<Self>) -> &'a Metadata {
        &self.content.metadata
    }

    /// Looks up a node by its path name in the current directory.
    ///
    /// # Examples
    ///
    /// ```
    /// use std::rc::Rc;
    ///
    /// use chrono::Utc;
    /// use rand::thread_rng;
    ///
    /// use wnfs::{
    ///     private::{PrivateForest, PrivateRef, PrivateDirectory},
    ///     common::{BlockStore, MemoryBlockStore},
    ///     namefilter::Namefilter,
    /// };
    ///
    /// #[async_std::main]
    /// async fn main() {
    ///     let store = &mut MemoryBlockStore::default();
    ///     let rng = &mut thread_rng();
    ///     let forest = &mut Rc::new(PrivateForest::new());
    ///     let root_dir = &mut Rc::new(PrivateDirectory::new(
    ///         Namefilter::default(),
    ///         Utc::now(),
    ///         rng,
    ///     ));
    ///
    ///     root_dir
    ///         .mkdir(&["pictures".into(), "cats".into()], true, Utc::now(), forest, store, rng)
    ///         .await
    ///         .unwrap();
    ///
    ///     let node = root_dir.lookup_node("pictures", true, forest, store)
    ///         .await
    ///         .unwrap();
    ///
    ///     assert!(node.is_some());
    /// }
    /// ```
    pub async fn lookup_node(
        &self,
        path_segment: &str,
        search_latest: bool,
        forest: &PrivateForest,
        store: &impl BlockStore,
    ) -> Result<Option<PrivateNode>> {
        Ok(match self.content.entries.get(path_segment) {
            Some(private_link) => {
                let private_node = private_link.resolve_node(forest, store).await?;
                if search_latest {
                    Some(private_node.search_latest(forest, store).await?)
                } else {
                    Some(private_node.clone())
                }
            }
            None => None,
        })
    }

    /// Looks up a node by its path name in the current directory.
    pub(crate) async fn lookup_node_mut<'a>(
        &'a mut self,
        path_segment: &str,
        search_latest: bool,
        forest: &PrivateForest,
        store: &impl BlockStore,
    ) -> Result<Option<&'a mut PrivateNode>> {
        Ok(match self.content.entries.get_mut(path_segment) {
            Some(private_link) => {
                let private_node = private_link.resolve_node_mut(forest, store).await?;
                if search_latest {
                    *private_node = private_node.search_latest(forest, store).await?;
                }

                Some(private_node)
            }
            None => None,
        })
    }

    pub(crate) async fn get_leaf_dir(
        self: &Rc<Self>,
        path_segments: &[String],
        search_latest: bool,
        forest: &PrivateForest,
        store: &impl BlockStore,
    ) -> Result<SearchResult<Rc<Self>>> {
        let mut working_dir = Rc::clone(self);
        for (depth, segment) in path_segments.iter().enumerate() {
            match working_dir
                .lookup_node(segment, search_latest, forest, store)
                .await?
            {
                Some(PrivateNode::Dir(directory)) => {
                    working_dir = Rc::clone(&directory);
                }
                Some(_) => return Ok(SearchResult::NotADir(working_dir, depth)),
                None => return Ok(SearchResult::Missing(working_dir, depth)),
            }
        }

        Ok(SearchResult::Found(working_dir))
    }

    pub(crate) async fn get_leaf_dir_mut<'a>(
        self: &'a mut Rc<Self>,
        path_segments: &[String],
        search_latest: bool,
        forest: &PrivateForest,
        store: &impl BlockStore,
    ) -> Result<SearchResult<&'a mut Self>> {
        let mut working_dir = self.prepare_next_revision()?;
        for (depth, segment) in path_segments.iter().enumerate() {
            match working_dir
                .lookup_node(segment, search_latest, forest, store)
                .await?
            {
                Some(PrivateNode::Dir(_)) => {
                    // We need this repeated lookup because Rust borrowck can't handle
                    // this mut borrow case yet without resorting to the unstable -Zpolonius flag.
                    // https://github.com/rust-lang/rust/issues/51545
                    working_dir = working_dir
                        .lookup_node_mut(segment, search_latest, forest, store)
                        .await
                        .unwrap()
                        .unwrap()
                        .as_dir_mut()
                        .unwrap()
                        .prepare_next_revision()?
                }
                Some(_) => return Ok(SearchResult::NotADir(working_dir, depth)),
                None => return Ok(SearchResult::Missing(working_dir, depth)),
            };
        }

        Ok(SearchResult::Found(working_dir))
    }

    pub(crate) async fn get_or_create_leaf_dir_mut<'a>(
        self: &'a mut Rc<Self>,
        path_segments: &[String],
        time: DateTime<Utc>,
        search_latest: bool,
        forest: &PrivateForest,
        store: &impl BlockStore,
        rng: &mut impl RngCore,
    ) -> Result<&'a mut Self> {
        match self
            .get_leaf_dir_mut(path_segments, search_latest, forest, store)
            .await?
        {
            SearchResult::Found(dir) => Ok(dir),
            SearchResult::Missing(mut dir, depth) => {
                for segment in &path_segments[depth..] {
                    dir = Rc::make_mut(
                        dir.content
                            .entries
                            .entry(segment.to_string())
                            .or_insert_with(|| {
                                PrivateLink::with_dir(Self::new(
                                    dir.header.bare_name.clone(),
                                    time,
                                    rng,
                                ))
                            })
                            .resolve_node_mut(forest, store)
                            .await
                            .unwrap()
                            .as_dir_mut()
                            .unwrap(),
                    );
                }

                Ok(dir)
            }
            SearchResult::NotADir(_, _) => bail!(FsError::NotADirectory),
        }
    }

    /// This should be called to prepare a node for modifications,
    /// if it's meant to be a successor revision of the current revision.
    ///
    /// This doesn't have any effect if the current state hasn't been `.store()`ed yet.
    /// Otherwise, it clones itself, stores its current CID in the previous links and
    /// advances its ratchet.
    pub(crate) fn prepare_next_revision<'a>(self: &'a mut Rc<Self>) -> Result<&'a mut Self> {
        let Some(previous_cid) = self.content.persisted_as.get().cloned() else {
            // The current revision wasn't written yet.
            // There's no point in advancing the revision even further.
            return Ok(Rc::make_mut(self));
        };

        let temporal_key = self.header.derive_temporal_key();
        let previous_link = (1, Encrypted::from_value(previous_cid, &temporal_key)?);
        let cloned = Rc::make_mut(self);

        // We make sure to clear any cached states.
        cloned.content.persisted_as = OnceCell::new();
        cloned.content.previous = [previous_link].into_iter().collect();
        cloned.header.advance_ratchet();

        Ok(cloned)
    }

    /// Returns the private ref, if this directory has been `.store()`ed before.
    pub(crate) fn get_private_ref(&self) -> Option<PrivateRef> {
        self.content.persisted_as.get().map(|content_cid| {
            self.header
                .derive_revision_ref()
                .as_private_ref(*content_cid)
        })
    }

    /// This prepares this directory for key rotation, usually for moving or
    /// copying the directory to some other place.
    ///
    /// Will reset the ratchet, so a different key is necessary for read access,
    /// will reset the inumber to reset write access,
    /// will update the bare namefilter to match the new parent's namefilter,
    /// so it inherits the write access rules from the new parent and
    /// resets the `persisted_as` pointer.
    pub(crate) fn prepare_key_rotation(
        &mut self,
        parent_bare_name: Namefilter,
        rng: &mut impl RngCore,
    ) {
        self.header.inumber = utils::get_random_bytes(rng);
        self.header.update_bare_name(parent_bare_name);
        self.header.reset_ratchet(rng);
        self.content.persisted_as = OnceCell::new();
    }

    /// Follows a path and fetches the node at the end of the path.
    ///
    /// # Examples
    ///
    /// ```
    /// use std::rc::Rc;
    ///
    /// use chrono::Utc;
    /// use rand::thread_rng;
    ///
    /// use wnfs::{
    ///     private::{PrivateForest, PrivateRef, PrivateDirectory},
    ///     common::{BlockStore, MemoryBlockStore},
    ///     namefilter::Namefilter,
    /// };
    ///
    /// #[async_std::main]
    /// async fn main() {
    ///     let store = &mut MemoryBlockStore::default();
    ///     let rng = &mut thread_rng();
    ///     let forest = &mut Rc::new(PrivateForest::new());
    ///     let root_dir = &mut Rc::new(PrivateDirectory::new(
    ///         Namefilter::default(),
    ///         Utc::now(),
    ///         rng,
    ///     ));
    ///
    ///     root_dir
    ///         .mkdir(&["pictures".into(), "cats".into()], true, Utc::now(), forest, store, rng)
    ///         .await
    ///         .unwrap();
    ///
    ///     let result = root_dir
    ///         .get_node(&["pictures".into(), "cats".into()], true, forest, store)
    ///         .await
    ///         .unwrap();
    ///
    ///     assert!(result.is_some());
    /// }
    /// ```
    pub async fn get_node(
        self: &Rc<Self>,
        path_segments: &[String],
        search_latest: bool,
        forest: &PrivateForest,
        store: &impl BlockStore,
    ) -> Result<Option<PrivateNode>> {
        let Some((tail, path)) = path_segments.split_last() else {
            return Ok(None);
        };

<<<<<<< HEAD
        let SearchResult::Found(dir) = self.get_leaf_dir(path, search_latest, forest, store).await? else {
            bail!(FsError::NotFound);
=======
        let SearchResult::Found(dir) = self.get_leaf_dir(path,  search_latest, forest, store).await? else {
            return Ok(None);
>>>>>>> b3afbbce
        };

        dir.lookup_node(tail, search_latest, forest, store).await
    }

    /// Reads specified file content from the directory.
    ///
    /// # Examples
    ///
    /// ```
    /// use std::rc::Rc;
    ///
    /// use chrono::Utc;
    /// use rand::thread_rng;
    ///
    /// use wnfs::{
    ///     private::{PrivateForest, PrivateRef, PrivateDirectory},
    ///     common::{BlockStore, MemoryBlockStore},
    ///     namefilter::Namefilter,
    /// };
    ///
    /// #[async_std::main]
    /// async fn main() {
    ///     let store = &mut MemoryBlockStore::default();
    ///     let rng = &mut thread_rng();
    ///     let forest = &mut Rc::new(PrivateForest::new());
    ///     let root_dir = &mut Rc::new(PrivateDirectory::new(
    ///         Namefilter::default(),
    ///         Utc::now(),
    ///         rng,
    ///     ));
    ///
    ///     let content = b"print('hello world')";
    ///
    ///     root_dir
    ///         .write(
    ///             &["code".into(), "hello.py".into()],
    ///             true,
    ///             Utc::now(),
    ///             content.to_vec(),
    ///             forest,
    ///             store,
    ///             rng
    ///         )
    ///         .await
    ///         .unwrap();
    ///
    ///     let result = root_dir
    ///         .read(&["code".into(), "hello.py".into()], true, forest, store)
    ///         .await
    ///         .unwrap();
    ///
    ///     assert_eq!(&result, content);
    /// }
    /// ```
    pub async fn read(
        self: &Rc<Self>,
        path_segments: &[String],
        search_latest: bool,
        forest: &PrivateForest,
        store: &impl BlockStore,
    ) -> Result<Vec<u8>> {
        let (path, filename) = crate::utils::split_last(path_segments)?;
        match self
            .get_leaf_dir(path, search_latest, forest, store)
            .await?
        {
            SearchResult::Found(dir) => {
                match dir
                    .lookup_node(filename, search_latest, forest, store)
                    .await?
                {
                    Some(PrivateNode::File(file)) => Ok(file.get_content(forest, store).await?),
                    Some(_) => error(FsError::NotAFile),
                    None => error(FsError::NotFound),
                }
            }
            _ => error(FsError::NotFound),
        }
    }

    /// Opens a mutable reference to the specified file.
    /// If the file is missing, it initializes an empty file and give a mut reference to that.
    /// If the file already exists, it will copy it to the next revision, update the edit time, and give a mut reference to that.
    /// # Examples
    /// ```
    /// use std::rc::Rc;
    /// use chrono::Utc;
    /// use rand::thread_rng;
    /// use wnfs::{
    ///    private::{PrivateForest, PrivateRef, PrivateDirectory},
    ///    common::{BlockStore, MemoryBlockStore},
    ///    namefilter::Namefilter,
    /// };
    /// #[async_std::main]
    /// async fn main() {
<<<<<<< HEAD
    ///    let mut store = MemoryBlockStore::default();
    ///    let rng = &mut thread_rng();
    ///    let mut forest = Rc::new(PrivateForest::new());
=======
    ///    let store = &mut MemoryBlockStore::default();
    ///    let rng = &mut thread_rng();
    ///    let forest = &mut Rc::new(PrivateForest::new());
>>>>>>> b3afbbce
    ///    let root_dir = &mut Rc::new(PrivateDirectory::new(
    ///         Namefilter::default(),
    ///         Utc::now(),
    ///         rng,
<<<<<<< HEAD
    ///     ));
    ///     // The path to the file /code/hello.py as defined by our standards
    ///     let hello_py: &[String] = &["code".into(), "hello.py".into()];
    ///     // The original file content
    ///     let original_file_content = b"print('hello world')";
    ///     // Write content to the file
    ///     root_dir
    ///         .write(
    ///             hello_py,
    ///             true,
    ///             Utc::now(),
    ///             original_file_content.to_vec(),
    ///             &mut forest,
    ///             &store,
    ///             rng,
    ///        )
    ///        .await
    ///        .unwrap();
    ///     // Clone the forest that was used to write the file
    ///     // Open the file mutably
    ///     let file = {
    ///         root_dir
    ///             .open_file_mut(hello_py, true, Utc::now(), &mut forest, &mut store, rng)
    ///             .await
    ///             .unwrap()
    ///     };
    ///     // Define the content that will replace what is already in the file
    ///     let new_file_content = b"print('hello world 2')";
    ///     // Set the contents of the file, waiting for result and expecting no errors
    ///     file.set_content(Utc::now(), &new_file_content[..], &mut forest, &store, rng)
    ///     .await
    ///     .unwrap();
    ///     // Read the file again
    ///     let result = root_dir.read(hello_py, true, &forest, &store).await.unwrap();
    ///     // Expect that the contents of the file are now different
    ///     assert_eq!(&result, new_file_content);
=======
    ///    ));
    ///    let content = b"print('hello world')";
    ///    root_dir
    ///        .write(
    ///            &["code".into(), "hello.py".into()],
    ///            true,
    ///            Utc::now(),
    ///            content.to_vec(),
    ///            forest,
    ///            store,
    ///            rng
    ///        )
    ///        .await
    ///        .unwrap();
    ///    let mut file = root_dir
    ///        .open_file_mut(&["code".into(), "hello.py".into()], true, Utc::now(), forest, store, rng)
    ///        .await
    ///        .unwrap();
    ///    file.set_content(
    ///        Utc::now(),
    ///        &b"print('hello world 2')"[..],
    ///        forest,
    ///        store,
    ///        rng,
    ///    ).await.unwrap();
    ///    let result = root_dir
    ///        .read(&["code".into(), "hello.py".into()], true, forest, store)
    ///        .await
    ///        .unwrap();
    ///    assert_eq!(&result, b"print('hello world 2')");
>>>>>>> b3afbbce
    /// }
    /// ```
    pub async fn open_file_mut<'a>(
        self: &'a mut Rc<Self>,
        path_segments: &[String],
        search_latest: bool,
        time: DateTime<Utc>,
        forest: &mut Rc<PrivateForest>,
        store: &mut impl BlockStore,
        rng: &mut impl RngCore,
    ) -> Result<&'a mut PrivateFile> {
        let (path, filename) = crate::utils::split_last(path_segments)?;
<<<<<<< HEAD
        let SearchResult::Found(dir) = self.get_leaf_dir_mut(path, search_latest, forest, store).await? else {
            bail!(FsError::NotFound);
        };
=======
        let dir = self
            .get_or_create_leaf_dir_mut(path, time, search_latest, forest, store, rng)
            .await?;
>>>>>>> b3afbbce

        if !dir.content.entries.contains_key(filename.as_str()) {
            let parent_bare_name = dir.header.bare_name.clone();
            let file_ref = Rc::new(PrivateFile::new(parent_bare_name, time, rng));
            let link = PrivateLink::from(PrivateNode::File(file_ref));
            dir.content.entries.insert(filename.to_string(), link);
        }
        let lookup_result = dir
            .lookup_node_mut(filename, search_latest, forest, store)
            .await?;
        if let Some(PrivateNode::File(file)) = lookup_result {
            let file = file.prepare_next_revision()?;
            file.content.metadata.upsert_mtime(time);
            Ok(file)
        } else {
            bail!(FsError::NotAFile);
        }
    }

    /// Writes a file to the directory.
    ///
    /// # Examples
    ///
    /// ```
    /// use std::rc::Rc;
    /// use chrono::Utc;
    /// use rand::thread_rng;
    /// use wnfs::{
    ///     private::{PrivateForest, PrivateRef, PrivateDirectory},
    ///     common::{BlockStore, MemoryBlockStore},
    ///     namefilter::Namefilter,
    /// };
    ///
    /// #[async_std::main]
    /// async fn main() {
    ///     let store = &mut MemoryBlockStore::default();
    ///     let rng = &mut thread_rng();
    ///     let forest = &mut Rc::new(PrivateForest::new());
    ///     let root_dir = &mut Rc::new(PrivateDirectory::new(
    ///         Namefilter::default(),
    ///         Utc::now(),
    ///         rng,
    ///     ));
    ///
    ///     let content = b"print('hello world')";
    ///
    ///     root_dir
    ///         .write(
    ///             &["code".into(), "hello.py".into()],
    ///             true,
    ///             Utc::now(),
    ///             content.to_vec(),
    ///             forest,
    ///             store,
    ///             rng
    ///         )
    ///         .await
    ///         .unwrap();
    ///
    ///     let result = root_dir
    ///         .read(&["code".into(), "hello.py".into()], true, forest, store)
    ///         .await
    ///         .unwrap();
    ///
    ///     assert_eq!(&result, content);
    /// }
    /// ```
    #[allow(clippy::too_many_arguments)]
    pub async fn write(
        self: &mut Rc<Self>,
        path_segments: &[String],
        search_latest: bool,
        time: DateTime<Utc>,
        content: Vec<u8>,
        forest: &mut Rc<PrivateForest>,
        store: &impl BlockStore,
        rng: &mut impl RngCore,
    ) -> Result<()> {
        let (path, filename) = crate::utils::split_last(path_segments)?;
        let dir = self
            .get_or_create_leaf_dir_mut(path, time, search_latest, forest, store, rng)
            .await?;

        match dir
            .lookup_node_mut(filename, search_latest, forest, store)
            .await?
        {
            Some(PrivateNode::File(file)) => {
                let file = file.prepare_next_revision()?;
                let content = PrivateFile::prepare_content(
                    &file.header.bare_name,
                    content,
                    forest,
                    store,
                    rng,
                )
                .await?;
                file.content.content = content;
                file.content.metadata.upsert_mtime(time);
            }
            Some(PrivateNode::Dir(_)) => bail!(FsError::DirectoryAlreadyExists),
            None => {
                let file = PrivateFile::with_content(
                    dir.header.bare_name.clone(),
                    time,
                    content,
                    forest,
                    store,
                    rng,
                )
                .await?;
                let link = PrivateLink::with_file(file);
                dir.content.entries.insert(filename.to_string(), link);
            }
        };

        Ok(())
    }

    /// Gets the latest version of the directory using exponential search.
    ///
    /// # Examples
    ///
    /// ```
    /// use std::rc::Rc;
    /// use chrono::Utc;
    /// use rand::thread_rng;
    /// use wnfs::{
    ///     private::{PrivateForest, PrivateRef, PrivateNode, PrivateDirectory},
    ///     common::{BlockStore, MemoryBlockStore},
    ///     namefilter::Namefilter,
    /// };
    ///
    /// #[async_std::main]
    /// async fn main() {
    ///     let store = &mut MemoryBlockStore::default();
    ///     let rng = &mut thread_rng();
    ///     let forest = &mut Rc::new(PrivateForest::new());
    ///     let mut init_dir = PrivateDirectory::new_and_store(
    ///         Default::default(),
    ///         Utc::now(),
    ///         forest,
    ///         store,
    ///         rng
    ///     ).await.unwrap();
    ///
    ///     let dir_clone = &mut Rc::clone(&init_dir);
    ///
    ///     dir_clone
    ///         .mkdir(&["pictures".into(), "cats".into()], true, Utc::now(), forest, store, rng)
    ///         .await
    ///         .unwrap();
    ///
    ///     dir_clone.store(forest, store, rng).await.unwrap();
    ///
    ///     let latest_dir = init_dir.search_latest(forest, store).await.unwrap();
    ///
    ///     let found_node = latest_dir
    ///         .lookup_node("pictures", true, forest, store)
    ///         .await
    ///         .unwrap();
    ///
    ///     assert!(found_node.is_some());
    /// }
    /// ```
    #[inline]
    pub async fn search_latest(
        self: Rc<Self>,
        forest: &PrivateForest,
        store: &impl BlockStore,
    ) -> Result<Rc<Self>> {
        PrivateNode::Dir(self)
            .search_latest(forest, store)
            .await?
            .as_dir()
    }

    /// Creates a new directory at the specified path.
    ///
    /// # Examples
    ///
    /// ```
    /// use std::rc::Rc;
    ///
    /// use chrono::Utc;
    /// use rand::thread_rng;
    ///
    /// use wnfs::{
    ///     private::{PrivateForest, PrivateRef, PrivateDirectory},
    ///     common::{BlockStore, MemoryBlockStore},
    ///     namefilter::Namefilter,
    /// };
    ///
    /// #[async_std::main]
    /// async fn main() {
    ///     let store = &mut MemoryBlockStore::default();
    ///     let rng = &mut thread_rng();
    ///     let forest = &mut Rc::new(PrivateForest::new());
    ///     let root_dir = &mut Rc::new(PrivateDirectory::new(
    ///         Namefilter::default(),
    ///         Utc::now(),
    ///         rng,
    ///     ));
    ///
    ///     root_dir
    ///         .mkdir(&["pictures".into(), "cats".into()], true, Utc::now(), forest, store, rng)
    ///         .await
    ///         .unwrap();
    ///
    ///     let node = root_dir.lookup_node("pictures", true, forest, store)
    ///         .await
    ///         .unwrap();
    ///
    ///     assert!(node.is_some());
    /// }
    /// ```
    pub async fn mkdir(
        self: &mut Rc<Self>,
        path_segments: &[String],
        search_latest: bool,
        time: DateTime<Utc>,
        forest: &PrivateForest,
        store: &impl BlockStore,
        rng: &mut impl RngCore,
    ) -> Result<()> {
        let _ = self
            .get_or_create_leaf_dir_mut(path_segments, time, search_latest, forest, store, rng)
            .await?;

        Ok(())
    }

    /// Write a Symlink to the filesystem with the reference path at the path segments specified
    #[allow(clippy::too_many_arguments)]
    pub async fn write_symlink(
        self: &mut Rc<Self>,
        path: String,
        path_segments: &[String],
        search_latest: bool,
        time: DateTime<Utc>,
        forest: &PrivateForest,
        store: &impl BlockStore,
        rng: &mut impl RngCore,
    ) -> Result<()> {
        let (path_segments, filename) = crate::utils::split_last(path_segments)?;

        let dir = self
            .get_or_create_leaf_dir_mut(path_segments, time, search_latest, forest, store, rng)
            .await?;

        match dir
            .lookup_node_mut(filename, search_latest, forest, store)
            .await?
        {
            Some(PrivateNode::File(file)) => {
                let file = file.prepare_next_revision()?;
                file.content.content = super::FileContent::Inline { data: vec![] };
                file.content.metadata.upsert_mtime(time);
                // Write the path into the Metadata HashMap
                file.content
                    .metadata
                    .0
                    .insert(String::from("symlink"), Ipld::String(path));
            }
            Some(PrivateNode::Dir(_)) => bail!(FsError::DirectoryAlreadyExists),
            None => {
                let file =
                    PrivateFile::new_symlink(path, dir.header.bare_name.clone(), time, rng).await?;
                let link = PrivateLink::with_file(file);
                dir.content.entries.insert(filename.to_string(), link);
            }
        };

        Ok(())
    }

    /// Returns names and metadata of directory's immediate children.
    ///
    /// # Examples
    ///
    /// ```
    /// use std::rc::Rc;
    ///
    /// use chrono::Utc;
    /// use rand::thread_rng;
    ///
    /// use wnfs::{
    ///     private::{PrivateForest, PrivateRef, PrivateDirectory},
    ///     common::{BlockStore, MemoryBlockStore},
    ///     namefilter::Namefilter,
    /// };
    ///
    /// #[async_std::main]
    /// async fn main() {
    ///     let store = &mut MemoryBlockStore::default();
    ///     let rng = &mut thread_rng();
    ///     let forest = &mut Rc::new(PrivateForest::new());
    ///     let root_dir = &mut Rc::new(PrivateDirectory::new(
    ///         Namefilter::default(),
    ///         Utc::now(),
    ///         rng,
    ///     ));
    ///
    ///     root_dir
    ///         .write(
    ///             &["code".into(), "hello.py".into()],
    ///             true,
    ///             Utc::now(),
    ///             b"print('hello world')".to_vec(),
    ///             forest,
    ///             store,
    ///             rng
    ///         )
    ///         .await
    ///         .unwrap();
    ///
    ///     root_dir
    ///         .mkdir(&["code".into(), "bin".into()], true, Utc::now(), forest, store, rng)
    ///         .await
    ///         .unwrap();
    ///
    ///     let result = root_dir
    ///         .ls(&["code".into()], true, forest, store)
    ///         .await
    ///         .unwrap();
    ///
    ///     assert_eq!(result.len(), 2);
    ///     assert_eq!(
    ///         result.iter().map(|t| &t.0).collect::<Vec<_>>(),
    ///         ["bin", "hello.py"]
    ///     );
    /// }
    /// ```
    pub async fn ls(
        self: &Rc<Self>,
        path_segments: &[String],
        search_latest: bool,
        forest: &PrivateForest,
        store: &impl BlockStore,
    ) -> Result<Vec<(String, Metadata)>> {
        match self
            .get_leaf_dir(path_segments, search_latest, forest, store)
            .await?
        {
            SearchResult::Found(dir) => {
                let mut result = vec![];
                for (name, link) in dir.content.entries.iter() {
                    match link.resolve_node(forest, store).await? {
                        PrivateNode::File(file) => {
                            result.push((name.clone(), file.content.metadata.clone()));
                        }
                        PrivateNode::Dir(dir) => {
                            result.push((name.clone(), dir.content.metadata.clone()));
                        }
                    }
                }
                Ok(result)
            }
            SearchResult::NotADir(_, _) => bail!(FsError::NotADirectory),
            _ => bail!(FsError::NotFound),
        }
    }

    /// Get the names of directory's immediate children.
    ///
    /// Other than [PrivateDirectory::ls] this returns only the names, without loading the
    /// metadata for each node from the store.
    pub fn get_entries<'a>(self: &'a Rc<Self>) -> impl Iterator<Item = &'a String> {
        self.content.entries.iter().map(|x| x.0)
    }

    /// Removes a file or directory from the directory.
    ///
    /// # Examples
    ///
    /// ```
    /// use std::rc::Rc;
    /// use chrono::Utc;
    /// use rand::thread_rng;
    /// use wnfs::{
    ///     private::{PrivateForest, PrivateRef, PrivateDirectory},
    ///     common::{BlockStore, MemoryBlockStore},
    ///     namefilter::Namefilter,
    /// };
    ///
    /// #[async_std::main]
    /// async fn main() {
    ///     let store = &mut MemoryBlockStore::default();
    ///     let rng = &mut thread_rng();
    ///     let forest = &mut Rc::new(PrivateForest::new());
    ///     let root_dir = &mut Rc::new(PrivateDirectory::new(
    ///         Namefilter::default(),
    ///         Utc::now(),
    ///         rng,
    ///     ));
    ///
    ///     root_dir
    ///         .write(
    ///             &["code".into(), "python".into(), "hello.py".into()],
    ///             true,
    ///             Utc::now(),
    ///             b"print('hello world')".to_vec(),
    ///             forest,
    ///             store,
    ///             rng
    ///         )
    ///         .await
    ///         .unwrap();
    ///
    ///     let result = root_dir
    ///         .ls(&["code".into()], true, forest, store)
    ///         .await
    ///         .unwrap();
    ///
    ///     assert_eq!(result.len(), 1);
    ///
    ///     root_dir
    ///         .rm(&["code".into(), "python".into()], true, forest, store)
    ///         .await
    ///         .unwrap();
    ///
    ///     let result = root_dir
    ///         .ls(&["code".into()], true, forest, store)
    ///         .await
    ///         .unwrap();
    ///
    ///     assert_eq!(result.len(), 0);
    /// }
    /// ```
    pub async fn rm(
        self: &mut Rc<Self>,
        path_segments: &[String],
        search_latest: bool,
        forest: &PrivateForest,
        store: &impl BlockStore,
    ) -> Result<PrivateNode> {
        let (path, node_name) = crate::utils::split_last(path_segments)?;
        let SearchResult::Found(dir) = self.get_leaf_dir_mut(path, search_latest, forest, store).await? else {
            bail!(FsError::NotFound)
        };

        let removed_node = match dir.content.entries.remove(node_name) {
            Some(link) => link.resolve_owned_node(forest, store).await?,
            None => bail!(FsError::NotFound),
        };

        Ok(removed_node)
    }

    /// Attaches a node to the specified directory.
    ///
    /// Fixes up the subtree bare names to refer to the new parent.
    #[allow(clippy::too_many_arguments)]
    async fn attach(
        self: &mut Rc<Self>,
        mut node: PrivateNode,
        path_segments: &[String],
        search_latest: bool,
        time: DateTime<Utc>,
        forest: &mut Rc<PrivateForest>,
        store: &impl BlockStore,
        rng: &mut impl RngCore,
    ) -> Result<()> {
        let (path, node_name) = crate::utils::split_last(path_segments)?;
        let SearchResult::Found(dir) = self.get_leaf_dir_mut(path, search_latest, forest, store).await? else {
            bail!(FsError::NotFound);
        };

        ensure!(
            !dir.content.entries.contains_key(node_name),
            FsError::FileAlreadyExists
        );

        node.upsert_mtime(time);
        node.update_ancestry(dir.header.bare_name.clone(), forest, store, rng)
            .await?;

        dir.content
            .entries
            .insert(node_name.clone(), PrivateLink::from(node));

        Ok(())
    }

    /// Attaches a node to the specified directory without modifying the node.
    #[allow(clippy::too_many_arguments)]
    async fn attach_link(
        self: &mut Rc<Self>,
        node: PrivateNode,
        path_segments: &[String],
        search_latest: bool,
        forest: &mut Rc<PrivateForest>,
        store: &impl BlockStore,
    ) -> Result<()> {
        let (path, node_name) = crate::utils::split_last(path_segments)?;
        let SearchResult::Found(dir) = self.get_leaf_dir_mut(path, search_latest, forest, store).await? else {
            bail!(FsError::NotFound);
        };

        ensure!(
            !dir.content.entries.contains_key(node_name),
            FsError::FileAlreadyExists
        );

        dir.content
            .entries
            .insert(node_name.clone(), PrivateLink::from(node));

        Ok(())
    }

    /// Moves a file or directory from one path to another.
    ///
    /// # Examples
    ///
    /// ```
    /// use std::rc::Rc;
    /// use chrono::Utc;
    /// use rand::thread_rng;
    ///
    /// use wnfs::{
    ///     private::{PrivateForest, PrivateRef, PrivateDirectory},
    ///     common::{BlockStore, MemoryBlockStore},
    ///     namefilter::Namefilter,
    /// };
    ///
    /// #[async_std::main]
    /// async fn main() {
    ///     let store = &mut MemoryBlockStore::default();
    ///     let rng = &mut thread_rng();
    ///     let forest = &mut Rc::new(PrivateForest::new());
    ///     let root_dir = &mut Rc::new(PrivateDirectory::new(
    ///         Namefilter::default(),
    ///         Utc::now(),
    ///         rng,
    ///     ));
    ///
    ///     root_dir
    ///         .write(
    ///             &["code".into(), "python".into(), "hello.py".into()],
    ///             true,
    ///             Utc::now(),
    ///             b"print('hello world')".to_vec(),
    ///             forest,
    ///             store,
    ///             rng
    ///         )
    ///         .await
    ///         .unwrap();
    ///
    ///     let result = root_dir
    ///         .basic_mv(
    ///             &["code".into(), "python".into(), "hello.py".into()],
    ///             &["code".into(), "hello.py".into()],
    ///             true,
    ///             Utc::now(),
    ///             forest,
    ///             store,
    ///             rng
    ///         )
    ///         .await
    ///         .unwrap();
    ///
    ///     let result = root_dir
    ///         .ls(&["code".into()], true, forest, store)
    ///         .await
    ///         .unwrap();
    ///
    ///     assert_eq!(result.len(), 2);
    /// }
    /// ```
    #[allow(clippy::too_many_arguments)]
    pub async fn basic_mv(
        self: &mut Rc<Self>,
        path_segments_from: &[String],
        path_segments_to: &[String],
        search_latest: bool,
        time: DateTime<Utc>,
        forest: &mut Rc<PrivateForest>,
        store: &impl BlockStore,
        rng: &mut impl RngCore,
    ) -> Result<()> {
        let removed_node = self
            .rm(path_segments_from, search_latest, forest, store)
            .await?;

        self.attach(
            removed_node,
            path_segments_to,
            search_latest,
            time,
            forest,
            store,
            rng,
        )
        .await
    }

    /// Copies a file or directory from one path to another.
    ///
    /// # Examples
    ///
    /// ```
    /// use std::rc::Rc;
    ///
    /// use chrono::Utc;
    /// use rand::thread_rng;
    ///
    /// use wnfs::{
    ///     private::{PrivateForest, PrivateRef, PrivateDirectory},
    ///     common::{BlockStore, MemoryBlockStore},
    ///     namefilter::Namefilter,
    /// };
    ///
    /// #[async_std::main]
    /// async fn main() {
    ///     let store = &mut MemoryBlockStore::default();
    ///     let rng = &mut thread_rng();
    ///     let forest = &mut Rc::new(PrivateForest::new());
    ///     let root_dir = &mut Rc::new(PrivateDirectory::new(
    ///         Namefilter::default(),
    ///         Utc::now(),
    ///         rng,
    ///     ));
    ///
    ///     root_dir
    ///         .write(
    ///             &["code".into(), "python".into(), "hello.py".into()],
    ///             true,
    ///             Utc::now(),
    ///             b"print('hello world')".to_vec(),
    ///             forest,
    ///             store,
    ///             rng
    ///         )
    ///         .await
    ///         .unwrap();
    ///
    ///     let result = root_dir
    ///         .cp(
    ///             &["code".into(), "python".into(), "hello.py".into()],
    ///             &["code".into(), "hello.py".into()],
    ///             true,
    ///             Utc::now(),
    ///             forest,
    ///             store,
    ///             rng
    ///         )
    ///         .await
    ///         .unwrap();
    ///
    ///     let result = root_dir
    ///         .ls(&["code".into()], true, forest, store)
    ///         .await
    ///         .unwrap();
    ///
    ///     assert_eq!(result.len(), 2);
    /// }
    /// ```
    #[allow(clippy::too_many_arguments)]
    pub async fn cp(
        self: &mut Rc<Self>,
        path_segments_from: &[String],
        path_segments_to: &[String],
        search_latest: bool,
        time: DateTime<Utc>,
        forest: &mut Rc<PrivateForest>,
        store: &impl BlockStore,
        rng: &mut impl RngCore,
    ) -> Result<()> {
        let result = self
            .get_node(path_segments_from, search_latest, forest, store)
            .await?;

        self.attach(
            result.ok_or(FsError::NotFound)?,
            path_segments_to,
            search_latest,
            time,
            forest,
            store,
            rng,
        )
        .await
    }

    /// Copies a file or directory from one path to another without modifying it
    #[allow(clippy::too_many_arguments)]
    pub async fn cp_link(
        self: &mut Rc<Self>,
        path_segments_from: &[String],
        path_segments_to: &[String],
        search_latest: bool,
        forest: &mut Rc<PrivateForest>,
        store: &impl BlockStore,
    ) -> Result<()> {
        let result = self
            .get_node(path_segments_from, search_latest, forest, store)
            .await?;

        self.attach_link(
            result.ok_or(FsError::NotFound)?,
            path_segments_to,
            search_latest,
            forest,
            store,
        )
        .await
    }

    /// Stores this PrivateDirectory in the PrivateForest.
    ///
    /// # Examples
    ///
    /// ```
    /// use std::rc::Rc;
    /// use chrono::Utc;
    /// use rand::thread_rng;
    /// use wnfs::{
    ///     private::{PrivateForest, PrivateRef, PrivateNode, PrivateDirectory},
    ///     common::{BlockStore, MemoryBlockStore},
    ///     namefilter::Namefilter,
    /// };
    ///
    /// #[async_std::main]
    /// async fn main() {
    ///     let store = &mut MemoryBlockStore::default();
    ///     let rng = &mut thread_rng();
    ///     let forest = &mut Rc::new(PrivateForest::new());
    ///     let dir = &mut Rc::new(PrivateDirectory::new(
    ///         Namefilter::default(),
    ///         Utc::now(),
    ///         rng,
    ///     ));
    ///
    ///     let private_ref = dir.store(forest, store, rng).await.unwrap();
    ///
    ///     let node = PrivateNode::Dir(Rc::clone(&dir));
    ///
    ///     assert_eq!(
    ///         PrivateNode::load(&private_ref, forest, store).await.unwrap(),
    ///         node
    ///     );
    /// }
    /// ```
    pub async fn store(
        &self,
        forest: &mut Rc<PrivateForest>,
        store: &impl BlockStore,
        rng: &mut impl RngCore,
    ) -> Result<PrivateRef> {
        let header_cid = self.header.store(store).await?;
        let temporal_key = self.header.derive_temporal_key();
        let label = self.header.get_saturated_name();

        let content_cid = self
            .content
            .store(header_cid, &temporal_key, forest, store, rng)
            .await?;

        forest
            .put_encrypted(label, [header_cid, content_cid], store)
            .await?;

        Ok(self
            .header
            .derive_revision_ref()
            .as_private_ref(content_cid))
    }

    /// Wraps the directory in a [`PrivateNode`].
    pub fn as_node(self: &Rc<Self>) -> PrivateNode {
        PrivateNode::Dir(Rc::clone(self))
    }
}

impl PrivateDirectoryContent {
    /// Serializes the directory with provided Serde serialilzer.
    pub(crate) async fn serialize<S>(
        &self,
        serializer: S,
        temporal_key: &TemporalKey,
        header_cid: Cid,
        forest: &mut Rc<PrivateForest>,
        store: &impl BlockStore,
        rng: &mut impl RngCore,
    ) -> Result<S::Ok, S::Error>
    where
        S: serde::Serializer,
    {
        let mut entries = BTreeMap::new();

        for (name, private_link) in self.entries.iter() {
            let private_ref_serializable = private_link
                .resolve_ref(forest, store, rng)
                .await
                .map_err(SerError::custom)?
                .to_serializable(temporal_key)
                .map_err(SerError::custom)?;
            entries.insert(name.clone(), private_ref_serializable);
        }

        (PrivateDirectoryContentSerializable {
            r#type: NodeType::PrivateDirectory,
            version: Version::new(0, 2, 0),
            previous: self.previous.iter().cloned().collect(),
            header_cid,
            metadata: self.metadata.clone(),
            entries,
        })
        .serialize(serializer)
    }

    /// Deserializes the directory with provided Serde deserializer and temporal key.
    pub(crate) fn deserialize<'de, D>(
        deserializer: D,
        temporal_key: &TemporalKey,
        from_cid: Cid,
    ) -> Result<(Self, Cid), D::Error>
    where
        D: Deserializer<'de>,
    {
        let PrivateDirectoryContentSerializable {
            r#type,
            version,
            metadata,
            previous,
            header_cid,
            entries: entries_encrypted,
        } = PrivateDirectoryContentSerializable::deserialize(deserializer)?;

        if version.major != 0 || version.minor != 2 {
            return Err(DeError::custom(FsError::UnexpectedVersion(version)));
        }

        if r#type != NodeType::PrivateDirectory {
            return Err(DeError::custom(FsError::UnexpectedNodeType(r#type)));
        }

        let mut entries = BTreeMap::new();

        for (name, private_ref_serializable) in entries_encrypted {
            let private_ref = PrivateRef::from_serializable(private_ref_serializable, temporal_key)
                .map_err(DeError::custom)?;
            entries.insert(name, PrivateLink::from_ref(private_ref));
        }

        Ok((
            Self {
                persisted_as: OnceCell::new_with(Some(from_cid)),
                metadata,
                previous: previous.into_iter().collect(),
                entries,
            },
            header_cid,
        ))
    }

    /// Encrypts the directory contents by
    /// - wrapping all subdirectory temporal keys given the current temporal key
    /// - encrypting the whole directory using the snapshot key derived from the temporal key.
    ///
    /// The resulting ciphertext is then stored in the given BlockStore. Its CID is finally returned.
    ///
    /// Randomness is required for randomized encryption.
    ///
    /// The header cid is required as it's not stored in the PrivateDirectoryContent itself, but
    /// stored in the serialized format.
    pub async fn store(
        &self,
        header_cid: Cid,
        temporal_key: &TemporalKey,
        forest: &mut Rc<PrivateForest>,
        store: &impl BlockStore,
        rng: &mut impl RngCore,
    ) -> Result<Cid> {
        Ok(*self
            .persisted_as
            .get_or_try_init::<anyhow::Error>(async {
                // TODO(matheus23) deduplicate when reworking serialization (see file.rs)
                let snapshot_key = temporal_key.derive_snapshot_key();

                // Serialize node to cbor.
                let ipld = self
                    .serialize(
                        libipld::serde::Serializer,
                        temporal_key,
                        header_cid,
                        forest,
                        store,
                        rng,
                    )
                    .await?;
                let bytes = dagcbor::encode(&ipld)?;

                // Encrypt bytes with snapshot key.
                let block = snapshot_key.encrypt(&bytes, rng)?;

                // Store content section in blockstore and get Cid.
                store.put_block(block, libipld::IpldCodec::Raw).await
            })
            .await?)
    }
}

impl PartialEq for PrivateDirectoryContent {
    fn eq(&self, other: &Self) -> bool {
        self.previous == other.previous
            && self.metadata == other.metadata
            && self.entries == other.entries
    }
}

impl Clone for PrivateDirectoryContent {
    fn clone(&self) -> Self {
        Self {
            persisted_as: OnceCell::new_with(self.persisted_as.get().cloned()),
            previous: self.previous.clone(),
            metadata: self.metadata.clone(),
            entries: self.entries.clone(),
        }
    }
}

impl Id for PrivateDirectory {
    fn get_id(&self) -> String {
        format!("{:p}", &self.header)
    }
}

//--------------------------------------------------------------------------------------------------
// Tests
//--------------------------------------------------------------------------------------------------

#[cfg(test)]
mod tests {
    use super::*;
    use proptest::test_runner::{RngAlgorithm, TestRng};
    use test_log::test;
    use wnfs_common::MemoryBlockStore;

    #[test(async_std::test)]
    async fn can_create_directories_deterministically_with_user_provided_seeds() {
        let rng = &mut TestRng::deterministic_rng(RngAlgorithm::ChaCha);
        let ratchet_seed = utils::get_random_bytes::<32>(rng);
        let inumber = utils::get_random_bytes::<32>(rng);

        let dir1 =
            PrivateDirectory::with_seed(Namefilter::default(), Utc::now(), ratchet_seed, inumber);

        let dir2 =
            PrivateDirectory::with_seed(Namefilter::default(), Utc::now(), ratchet_seed, inumber);

        assert_eq!(
            dir1.header.derive_temporal_key(),
            dir2.header.derive_temporal_key()
        );

        assert_eq!(
            dir1.header.get_saturated_name(),
            dir2.header.get_saturated_name()
        );
    }

    #[test(async_std::test)]
    async fn look_up_can_fetch_file_added_to_directory() {
        let rng = &mut TestRng::deterministic_rng(RngAlgorithm::ChaCha);
        let root_dir = &mut Rc::new(PrivateDirectory::new(
            Namefilter::default(),
            Utc::now(),
            rng,
        ));
        let store = &mut MemoryBlockStore::default();
        let forest = &mut Rc::new(PrivateForest::new());

        let content = b"Hello, World!".to_vec();

        root_dir
            .write(
                &["text.txt".into()],
                true,
                Utc::now(),
                content.clone(),
                forest,
                store,
                rng,
            )
            .await
            .unwrap();

        let result = root_dir
            .read(&["text.txt".into()], true, forest, store)
            .await
            .unwrap();

        assert_eq!(result, content);
    }

    #[test(async_std::test)]
    async fn look_up_cannot_fetch_file_not_added_to_directory() {
        let rng = &mut TestRng::deterministic_rng(RngAlgorithm::ChaCha);
        let root_dir = Rc::new(PrivateDirectory::new(
            Namefilter::default(),
            Utc::now(),
            rng,
        ));
        let store = &MemoryBlockStore::default();
        let forest = &Rc::new(PrivateForest::new());

        let node = root_dir
            .lookup_node("Unknown", true, forest, store)
            .await
            .unwrap();

        assert!(node.is_none());
    }

    #[test(async_std::test)]
    async fn get_node_can_fetch_node_from_root_dir() {
        let rng = &mut TestRng::deterministic_rng(RngAlgorithm::ChaCha);
        let root_dir = &mut Rc::new(PrivateDirectory::new(
            Namefilter::default(),
            Utc::now(),
            rng,
        ));
        let store = &mut MemoryBlockStore::default();
        let forest = &mut Rc::new(PrivateForest::new());

        root_dir
            .mkdir(
                &["pictures".into(), "dogs".into()],
                true,
                Utc::now(),
                forest,
                store,
                rng,
            )
            .await
            .unwrap();

        root_dir
            .write(
                &["pictures".into(), "cats".into(), "tabby.jpg".into()],
                true,
                Utc::now(),
                b"file".to_vec(),
                forest,
                store,
                rng,
            )
            .await
            .unwrap();

        assert!(root_dir
            .get_node(
                &["pictures".into(), "cats".into(), "tabby.jpg".into()],
                true,
                forest,
                store,
            )
            .await
            .unwrap()
            .is_some());

        assert!(root_dir
            .get_node(
                &["pictures".into(), "cats".into(), "tabby.jpeg".into()],
                true,
                forest,
                store,
            )
            .await
            .unwrap()
            .is_none());

        assert!(root_dir
            .get_node(
                &["images".into(), "parrots".into(), "coco.png".into()],
                true,
                forest,
                store,
            )
            .await
            .unwrap()
            .is_none());

        assert!(root_dir
            .get_node(
                &["pictures".into(), "dogs".into(), "bingo.jpg".into()],
                true,
                forest,
                store,
            )
            .await
            .unwrap()
            .is_none());
    }

    #[test(async_std::test)]
    async fn mkdir_can_create_new_directory() {
        let rng = &mut TestRng::deterministic_rng(RngAlgorithm::ChaCha);
        let root_dir = &mut Rc::new(PrivateDirectory::new(
            Namefilter::default(),
            Utc::now(),
            rng,
        ));
        let store = &mut MemoryBlockStore::default();
        let forest = &mut Rc::new(PrivateForest::new());

        root_dir
            .mkdir(
                &["tamedun".into(), "pictures".into()],
                true,
                Utc::now(),
                forest,
                store,
                rng,
            )
            .await
            .unwrap();

        let result = root_dir
            .get_node(&["tamedun".into(), "pictures".into()], true, forest, store)
            .await
            .unwrap();

        assert!(result.is_some());
    }

    #[test(async_std::test)]
    async fn ls_can_list_children_under_directory() {
        let rng = &mut TestRng::deterministic_rng(RngAlgorithm::ChaCha);
        let root_dir = &mut Rc::new(PrivateDirectory::new(
            Namefilter::default(),
            Utc::now(),
            rng,
        ));
        let store = &mut MemoryBlockStore::default();
        let forest = &mut Rc::new(PrivateForest::new());

        root_dir
            .mkdir(
                &["tamedun".into(), "pictures".into()],
                true,
                Utc::now(),
                forest,
                store,
                rng,
            )
            .await
            .unwrap();

        root_dir
            .write(
                &["tamedun".into(), "pictures".into(), "puppy.jpg".into()],
                true,
                Utc::now(),
                b"puppy".to_vec(),
                forest,
                store,
                rng,
            )
            .await
            .unwrap();

        root_dir
            .mkdir(
                &["tamedun".into(), "pictures".into(), "cats".into()],
                true,
                Utc::now(),
                forest,
                store,
                rng,
            )
            .await
            .unwrap();

        let result = root_dir
            .ls(&["tamedun".into(), "pictures".into()], true, forest, store)
            .await
            .unwrap();

        assert_eq!(result.len(), 2);
        assert_eq!(result[0].0, String::from("cats"));
        assert_eq!(result[1].0, String::from("puppy.jpg"));
    }

    #[test(async_std::test)]
    async fn rm_can_remove_children_from_directory() {
        let rng = &mut TestRng::deterministic_rng(RngAlgorithm::ChaCha);
        let root_dir = &mut Rc::new(PrivateDirectory::new(
            Namefilter::default(),
            Utc::now(),
            rng,
        ));
        let store = &mut MemoryBlockStore::default();
        let forest = &mut Rc::new(PrivateForest::new());

        root_dir
            .mkdir(
                &["tamedun".into(), "pictures".into()],
                true,
                Utc::now(),
                forest,
                store,
                rng,
            )
            .await
            .unwrap();

        root_dir
            .write(
                &["tamedun".into(), "pictures".into(), "puppy.jpg".into()],
                true,
                Utc::now(),
                b"puppy".to_vec(),
                forest,
                store,
                rng,
            )
            .await
            .unwrap();

        root_dir
            .mkdir(
                &["tamedun".into(), "pictures".into(), "cats".into()],
                true,
                Utc::now(),
                forest,
                store,
                rng,
            )
            .await
            .unwrap();

        root_dir
            .rm(&["tamedun".into(), "pictures".into()], true, forest, store)
            .await
            .unwrap();

        let result = root_dir
            .rm(&["tamedun".into(), "pictures".into()], true, forest, store)
            .await;

        assert!(result.is_err());
    }

    #[async_std::test]
    async fn read_can_fetch_userland_of_file_added_to_directory() {
        let rng = &mut TestRng::deterministic_rng(RngAlgorithm::ChaCha);
        let root_dir = &mut Rc::new(PrivateDirectory::new(
            Namefilter::default(),
            Utc::now(),
            rng,
        ));
        let store = &mut MemoryBlockStore::default();
        let forest = &mut Rc::new(PrivateForest::new());

        root_dir
            .write(
                &["text.txt".into()],
                true,
                Utc::now(),
                b"text".to_vec(),
                forest,
                store,
                rng,
            )
            .await
            .unwrap();

        let result = root_dir
            .read(&["text.txt".into()], true, forest, store)
            .await
            .unwrap();

        assert_eq!(result, b"text".to_vec());
    }

    #[test(async_std::test)]
    async fn search_latest_finds_the_most_recent() {
        let store = &mut MemoryBlockStore::default();
        let forest = &mut Rc::new(PrivateForest::new());
        let rng = &mut rand::thread_rng();
        let root_dir = &mut Rc::new(PrivateDirectory::new(
            Namefilter::default(),
            Utc::now(),
            rng,
        ));

        let path = ["Documents".into(), "file.txt".into()];

        root_dir
            .write(
                &path,
                false,
                Utc::now(),
                b"One".to_vec(),
                forest,
                store,
                rng,
            )
            .await
            .unwrap();

        root_dir.store(forest, store, rng).await.unwrap();

        let old_root = &Rc::clone(root_dir);

        root_dir
            .write(&path, true, Utc::now(), b"Two".to_vec(), forest, store, rng)
            .await
            .unwrap();

        root_dir.store(forest, store, rng).await.unwrap();

        let new_read = root_dir.read(&path, false, forest, store).await.unwrap();

        let old_read = Rc::clone(old_root)
            .read(&path, false, forest, store)
            .await
            .unwrap();

        let old_read_latest = old_root.read(&path, true, forest, store).await.unwrap();
        let new_read_latest = root_dir.read(&path, true, forest, store).await.unwrap();

        assert_eq!(&String::from_utf8_lossy(&new_read), "Two");
        assert_eq!(&String::from_utf8_lossy(&old_read), "One");
        assert_eq!(&String::from_utf8_lossy(&old_read_latest), "Two");
        assert_eq!(&String::from_utf8_lossy(&new_read_latest), "Two");
    }

    #[async_std::test]
    async fn cp_can_copy_sub_directory_to_another_valid_location_with_updated_ancestry() {
        let rng = &mut TestRng::deterministic_rng(RngAlgorithm::ChaCha);
        let store = &mut MemoryBlockStore::default();
        let forest = &mut Rc::new(PrivateForest::new());
        let root_dir = &mut Rc::new(PrivateDirectory::new(
            Namefilter::default(),
            Utc::now(),
            rng,
        ));

        root_dir
            .write(
                &["pictures".into(), "cats".into(), "tabby.jpg".into()],
                true,
                Utc::now(),
                b"tabby".to_vec(),
                forest,
                store,
                rng,
            )
            .await
            .unwrap();

        root_dir
            .write(
                &["pictures".into(), "cats".into(), "luna.png".into()],
                true,
                Utc::now(),
                b"luna".to_vec(),
                forest,
                store,
                rng,
            )
            .await
            .unwrap();

        root_dir
            .mkdir(&["images".into()], true, Utc::now(), forest, store, rng)
            .await
            .unwrap();

        root_dir
            .cp(
                &["pictures".into(), "cats".into()],
                &["images".into(), "cats".into()],
                true,
                Utc::now(),
                forest,
                store,
                rng,
            )
            .await
            .unwrap();

        let result = root_dir
            .ls(&["images".into()], true, forest, store)
            .await
            .unwrap();

        assert_eq!(result.len(), 1);
        assert_eq!(result[0].0, String::from("cats"));

        let result = root_dir
            .ls(&["pictures".into()], true, forest, store)
            .await
            .unwrap();

        assert_eq!(result.len(), 1);
        assert_eq!(result[0].0, String::from("cats"));

        let result = root_dir
            .get_node(&["images".into(), "cats".into()], true, forest, store)
            .await
            .unwrap();

        let cats_bare_name = result.unwrap().get_header().bare_name.clone();

        let images_dir_inumber = root_dir
            .lookup_node("images", true, forest, store)
            .await
            .unwrap()
            .unwrap()
            .get_header()
            .inumber;

        let pictures_dir_inumber = root_dir
            .lookup_node("pictures", true, forest, store)
            .await
            .unwrap()
            .unwrap()
            .get_header()
            .inumber;

        assert!(cats_bare_name.contains(&images_dir_inumber));
        assert!(!cats_bare_name.contains(&pictures_dir_inumber));
    }

    #[async_std::test]
    async fn mv_can_move_sub_directory_to_another_valid_location_with_updated_ancestry() {
        let rng = &mut TestRng::deterministic_rng(RngAlgorithm::ChaCha);
        let store = &mut MemoryBlockStore::default();
        let forest = &mut Rc::new(PrivateForest::new());
        let root_dir = &mut Rc::new(PrivateDirectory::new(
            Namefilter::default(),
            Utc::now(),
            rng,
        ));

        root_dir
            .write(
                &["pictures".into(), "cats".into(), "tabby.jpg".into()],
                true,
                Utc::now(),
                b"tabby".to_vec(),
                forest,
                store,
                rng,
            )
            .await
            .unwrap();

        root_dir
            .write(
                &["pictures".into(), "cats".into(), "luna.png".into()],
                true,
                Utc::now(),
                b"luna".to_vec(),
                forest,
                store,
                rng,
            )
            .await
            .unwrap();

        root_dir
            .mkdir(&["images".into()], true, Utc::now(), forest, store, rng)
            .await
            .unwrap();

        root_dir
            .basic_mv(
                &["pictures".into(), "cats".into()],
                &["images".into(), "cats".into()],
                true,
                Utc::now(),
                forest,
                store,
                rng,
            )
            .await
            .unwrap();

        let result = root_dir
            .ls(&["images".into()], true, forest, store)
            .await
            .unwrap();

        assert_eq!(result.len(), 1);
        assert_eq!(result[0].0, String::from("cats"));

        let result = root_dir
            .ls(&["pictures".into()], true, forest, store)
            .await
            .unwrap();

        assert_eq!(result.len(), 0);

        let result = root_dir
            .get_node(&["images".into(), "cats".into()], true, forest, store)
            .await
            .unwrap();

        let cats_bare_name = result.unwrap().get_header().bare_name.clone();

        let images_dir_inumber = root_dir
            .lookup_node("images", true, forest, store)
            .await
            .unwrap()
            .unwrap()
            .get_header()
            .inumber;

        let pictures_dir_inumber = root_dir
            .lookup_node("pictures", true, forest, store)
            .await
            .unwrap()
            .unwrap()
            .get_header()
            .inumber;

        assert!(cats_bare_name.contains(&images_dir_inumber));
        assert!(!cats_bare_name.contains(&pictures_dir_inumber));
    }

    #[async_std::test]
    async fn mv_cannot_move_sub_directory_to_invalid_location() {
        let rng = &mut TestRng::deterministic_rng(RngAlgorithm::ChaCha);
        let store = &mut MemoryBlockStore::default();
        let forest = &mut Rc::new(PrivateForest::new());
        let root_dir = &mut Rc::new(PrivateDirectory::new(
            Namefilter::default(),
            Utc::now(),
            rng,
        ));

        root_dir
            .mkdir(
                &[
                    "videos".into(),
                    "movies".into(),
                    "anime".into(),
                    "ghibli".into(),
                ],
                true,
                Utc::now(),
                forest,
                store,
                rng,
            )
            .await
            .unwrap();

        let result = root_dir
            .basic_mv(
                &["videos".into(), "movies".into()],
                &["videos".into(), "movies".into(), "anime".into()],
                true,
                Utc::now(),
                forest,
                store,
                rng,
            )
            .await;

        assert!(result.is_err());
    }

    #[async_std::test]
    async fn mv_can_rename_directories() {
        let rng = &mut TestRng::deterministic_rng(RngAlgorithm::ChaCha);
        let store = &mut MemoryBlockStore::default();
        let forest = &mut Rc::new(PrivateForest::new());
        let root_dir = &mut Rc::new(PrivateDirectory::new(
            Namefilter::default(),
            Utc::now(),
            rng,
        ));
        let content = b"file".to_vec();

        root_dir
            .write(
                &["file.txt".into()],
                true,
                Utc::now(),
                content.clone(),
                forest,
                store,
                rng,
            )
            .await
            .unwrap();

        root_dir
            .basic_mv(
                &["file.txt".into()],
                &["renamed.txt".into()],
                true,
                Utc::now(),
                forest,
                store,
                rng,
            )
            .await
            .unwrap();

        let result = root_dir
            .read(&["renamed.txt".into()], true, forest, store)
            .await
            .unwrap();

        assert!(result == content);

        let result = root_dir
            .lookup_node("file.txt", true, forest, store)
            .await
            .unwrap();

        assert!(result.is_none());
    }

    #[async_std::test]
    async fn mv_fails_moving_directories_to_files() {
        let rng = &mut TestRng::deterministic_rng(RngAlgorithm::ChaCha);
        let store = &mut MemoryBlockStore::default();
        let forest = &mut Rc::new(PrivateForest::new());
        let root_dir = &mut Rc::new(PrivateDirectory::new(
            Namefilter::default(),
            Utc::now(),
            rng,
        ));

        root_dir
            .mkdir(
                &["movies".into(), "ghibli".into()],
                true,
                Utc::now(),
                forest,
                store,
                rng,
            )
            .await
            .unwrap();

        root_dir
            .write(
                &["file.txt".into()],
                true,
                Utc::now(),
                b"file".to_vec(),
                forest,
                store,
                rng,
            )
            .await
            .unwrap();

        let result = root_dir
            .basic_mv(
                &["movies".into(), "ghibli".into()],
                &["file.txt".into()],
                true,
                Utc::now(),
                forest,
                store,
                rng,
            )
            .await;

        assert!(result.is_err());
    }

    #[async_std::test]
    async fn write_doesnt_generate_previous_link() {
        let rng = &mut TestRng::deterministic_rng(RngAlgorithm::ChaCha);
        let store = &mut MemoryBlockStore::new();
        let forest = &mut Rc::new(PrivateForest::new());
        let old_dir = &mut Rc::new(PrivateDirectory::new(
            Namefilter::default(),
            Utc::now(),
            rng,
        ));

        let new_dir = &mut Rc::clone(old_dir);
        new_dir
            .write(
                &["file.txt".into()],
                false,
                Utc::now(),
                b"Hello".to_vec(),
                forest,
                store,
                rng,
            )
            .await
            .unwrap();

        assert!(old_dir.content.previous.is_empty());
        assert!(new_dir.content.previous.is_empty());
    }

    #[async_std::test]
    async fn store_before_write_generates_previous_link() {
        let rng = &mut TestRng::deterministic_rng(RngAlgorithm::ChaCha);
        let store = &mut MemoryBlockStore::new();
        let forest = &mut Rc::new(PrivateForest::new());
        let old_dir = &mut Rc::new(PrivateDirectory::new(
            Namefilter::default(),
            Utc::now(),
            rng,
        ));
        old_dir.store(forest, store, rng).await.unwrap();

        let new_dir = &mut Rc::clone(old_dir);
        new_dir
            .write(
                &["file.txt".into()],
                false,
                Utc::now(),
                b"Hello".to_vec(),
                forest,
                store,
                rng,
            )
            .await
            .unwrap();

        assert!(old_dir.content.previous.is_empty());
        assert_eq!(new_dir.content.previous.len(), 1);
    }
}<|MERGE_RESOLUTION|>--- conflicted
+++ resolved
@@ -533,13 +533,8 @@
             return Ok(None);
         };
 
-<<<<<<< HEAD
-        let SearchResult::Found(dir) = self.get_leaf_dir(path, search_latest, forest, store).await? else {
-            bail!(FsError::NotFound);
-=======
         let SearchResult::Found(dir) = self.get_leaf_dir(path,  search_latest, forest, store).await? else {
             return Ok(None);
->>>>>>> b3afbbce
         };
 
         dir.lookup_node(tail, search_latest, forest, store).await
@@ -636,57 +631,13 @@
     /// };
     /// #[async_std::main]
     /// async fn main() {
-<<<<<<< HEAD
-    ///    let mut store = MemoryBlockStore::default();
-    ///    let rng = &mut thread_rng();
-    ///    let mut forest = Rc::new(PrivateForest::new());
-=======
     ///    let store = &mut MemoryBlockStore::default();
     ///    let rng = &mut thread_rng();
     ///    let forest = &mut Rc::new(PrivateForest::new());
->>>>>>> b3afbbce
     ///    let root_dir = &mut Rc::new(PrivateDirectory::new(
     ///         Namefilter::default(),
     ///         Utc::now(),
     ///         rng,
-<<<<<<< HEAD
-    ///     ));
-    ///     // The path to the file /code/hello.py as defined by our standards
-    ///     let hello_py: &[String] = &["code".into(), "hello.py".into()];
-    ///     // The original file content
-    ///     let original_file_content = b"print('hello world')";
-    ///     // Write content to the file
-    ///     root_dir
-    ///         .write(
-    ///             hello_py,
-    ///             true,
-    ///             Utc::now(),
-    ///             original_file_content.to_vec(),
-    ///             &mut forest,
-    ///             &store,
-    ///             rng,
-    ///        )
-    ///        .await
-    ///        .unwrap();
-    ///     // Clone the forest that was used to write the file
-    ///     // Open the file mutably
-    ///     let file = {
-    ///         root_dir
-    ///             .open_file_mut(hello_py, true, Utc::now(), &mut forest, &mut store, rng)
-    ///             .await
-    ///             .unwrap()
-    ///     };
-    ///     // Define the content that will replace what is already in the file
-    ///     let new_file_content = b"print('hello world 2')";
-    ///     // Set the contents of the file, waiting for result and expecting no errors
-    ///     file.set_content(Utc::now(), &new_file_content[..], &mut forest, &store, rng)
-    ///     .await
-    ///     .unwrap();
-    ///     // Read the file again
-    ///     let result = root_dir.read(hello_py, true, &forest, &store).await.unwrap();
-    ///     // Expect that the contents of the file are now different
-    ///     assert_eq!(&result, new_file_content);
-=======
     ///    ));
     ///    let content = b"print('hello world')";
     ///    root_dir
@@ -717,7 +668,6 @@
     ///        .await
     ///        .unwrap();
     ///    assert_eq!(&result, b"print('hello world 2')");
->>>>>>> b3afbbce
     /// }
     /// ```
     pub async fn open_file_mut<'a>(
@@ -730,15 +680,9 @@
         rng: &mut impl RngCore,
     ) -> Result<&'a mut PrivateFile> {
         let (path, filename) = crate::utils::split_last(path_segments)?;
-<<<<<<< HEAD
-        let SearchResult::Found(dir) = self.get_leaf_dir_mut(path, search_latest, forest, store).await? else {
-            bail!(FsError::NotFound);
-        };
-=======
         let dir = self
             .get_or_create_leaf_dir_mut(path, time, search_latest, forest, store, rng)
             .await?;
->>>>>>> b3afbbce
 
         if !dir.content.entries.contains_key(filename.as_str()) {
             let parent_bare_name = dir.header.bare_name.clone();
