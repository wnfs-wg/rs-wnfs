use super::{
<<<<<<< HEAD
    encrypted::Encrypted, namefilter::Namefilter, PrivateFile, PrivateForest, PrivateNode,
    PrivateNodeHeader, PrivateRef, PrivateRefSerializable, TemporalKey,
=======
    encrypted::Encrypted, namefilter::Namefilter, AesKey, PrivateFile, PrivateForest, PrivateNode,
    PrivateNodeHeader, PrivateRef, PrivateRefSerializable, RevisionKey,
>>>>>>> c2100679
};
use crate::{
    error, utils, BlockStore, FsError, HashOutput, Id, Metadata, NodeType, PathNodes,
    PathNodesResult,
};
use anyhow::{bail, ensure, Result};
use async_once_cell::OnceCell;
use chrono::{DateTime, Utc};
use libipld::{cbor::DagCborCodec, prelude::Encode, Cid};
use rand_core::RngCore;
use semver::Version;
use serde::{de::Error as DeError, ser::Error as SerError, Deserialize, Deserializer, Serialize};
use std::{
    collections::{BTreeMap, BTreeSet},
    fmt::Debug,
    rc::Rc,
};

//--------------------------------------------------------------------------------------------------
// Type Definitions
//--------------------------------------------------------------------------------------------------

pub type PrivatePathNodes = PathNodes<PrivateDirectory>;
pub type PrivatePathNodesResult = PathNodesResult<PrivateDirectory>;

/// Represents a directory in the WNFS private filesystem.
///
/// # Examples
///
/// ```
/// use wnfs::{PrivateDirectory, Namefilter};
/// use chrono::Utc;
/// use rand::thread_rng;
///
/// let rng = &mut thread_rng();
/// let dir = PrivateDirectory::new(
///     Namefilter::default(),
///     Utc::now(),
///     rng,
/// );
///
/// println!("dir = {:?}", dir);
/// ```
#[derive(Debug, Clone, PartialEq)]
pub struct PrivateDirectory {
    pub header: PrivateNodeHeader,
    pub content: PrivateDirectoryContent,
}

#[derive(Debug)]
pub struct PrivateDirectoryContent {
    persisted_as: OnceCell<Cid>,
    pub previous: BTreeSet<(usize, Encrypted<Cid>)>,
    pub metadata: Metadata,
    pub entries: BTreeMap<String, PrivateRef>,
}

#[derive(Debug, Clone, Serialize, Deserialize)]
struct PrivateDirectoryContentSerializable {
    pub r#type: NodeType,
    pub version: Version,
    pub previous: Vec<(usize, Encrypted<Cid>)>,
    #[serde(rename = "headerCid")]
    pub header_cid: Cid,
    pub metadata: Metadata,
    pub entries: BTreeMap<String, PrivateRefSerializable>,
}

/// The result of an operation applied to a directory.
#[derive(Debug, Clone)]
pub struct PrivateOpResult<T> {
    /// The root directory.
    pub root_dir: Rc<PrivateDirectory>,
    /// Implementation dependent but it usually the last leaf node operated on.
    pub result: T,
}

//--------------------------------------------------------------------------------------------------
// Implementations
//--------------------------------------------------------------------------------------------------

impl PrivateDirectory {
    /// Creates a new directory with provided details.
    ///
    /// # Examples
    ///
    /// ```
    /// use wnfs::{PrivateDirectory, Namefilter};
    /// use chrono::Utc;
    /// use rand::thread_rng;
    ///
    /// let rng = &mut thread_rng();
    /// let dir = PrivateDirectory::new(
    ///     Namefilter::default(),
    ///     Utc::now(),
    ///     rng,
    /// );
    ///
    /// println!("dir = {:?}", dir);
    /// ```
    pub fn new(parent_bare_name: Namefilter, time: DateTime<Utc>, rng: &mut impl RngCore) -> Self {
        Self {
            header: PrivateNodeHeader::new(parent_bare_name, rng),
            content: PrivateDirectoryContent {
                persisted_as: OnceCell::new(),
                previous: BTreeSet::new(),
                metadata: Metadata::new(time),
                entries: BTreeMap::new(),
            },
        }
    }

    /// Creates a new directory with the ratchet seed and inumber provided.
    ///
    /// # Examples
    ///
    /// ```
    /// use wnfs::{PrivateDirectory, Namefilter};
    /// use chrono::Utc;
    /// use rand::{thread_rng, Rng};
    ///
    /// let rng = &mut thread_rng();
    /// let dir = PrivateDirectory::with_seed(
    ///     Namefilter::default(),
    ///     Utc::now(),
    ///     rng.gen::<[u8; 32]>(),
    ///     rng.gen::<[u8; 32]>(),
    /// );
    ///
    /// println!("dir = {:?}", dir);
    /// ```
    pub fn with_seed(
        parent_bare_name: Namefilter,
        time: DateTime<Utc>,
        ratchet_seed: HashOutput,
        inumber: HashOutput,
    ) -> Self {
        Self {
            header: PrivateNodeHeader::with_seed(parent_bare_name, ratchet_seed, inumber),
            content: PrivateDirectoryContent {
                persisted_as: OnceCell::new(),
                metadata: Metadata::new(time),
                previous: BTreeSet::new(),
                entries: BTreeMap::new(),
            },
        }
    }

    /// This contstructor creates a new private directory and stores it in a provided `PrivateForest`.
    pub async fn new_and_store<B: BlockStore, R: RngCore>(
        parent_bare_name: Namefilter,
        time: DateTime<Utc>,
        forest: &mut Rc<PrivateForest>,
        store: &mut B,
        rng: &mut R,
    ) -> Result<PrivateOpResult<()>> {
<<<<<<< HEAD
        let dir = Rc::new(Self::new(parent_bare_name, time, rng));

        forest
            .put(&PrivateNode::Dir(Rc::clone(&dir)), store, rng)
=======
        let dir = Rc::new(Self {
            persisted_as: OnceCell::new(),
            version: Version::new(0, 2, 0),
            header: PrivateNodeHeader::new(parent_bare_name, rng),
            metadata: Metadata::new(time),
            previous: None,
            entries: BTreeMap::new(),
        });

        let forest = forest
            .put(
                dir.header.get_saturated_name(),
                &dir.header.derive_private_ref(),
                &PrivateNode::Dir(Rc::clone(&dir)),
                store,
                rng,
            )
>>>>>>> c2100679
            .await?;

        Ok(PrivateOpResult {
            root_dir: dir,
            result: (),
        })
    }

    /// This contstructor creates a new private directory and stores it in a provided `PrivateForest` but
    /// with user-provided ratchet seed and inumber provided.
    pub async fn new_with_seed_and_store<B: BlockStore, R: RngCore>(
        parent_bare_name: Namefilter,
        time: DateTime<Utc>,
        ratchet_seed: HashOutput,
        inumber: HashOutput,
        forest: &mut Rc<PrivateForest>,
        store: &mut B,
        rng: &mut R,
    ) -> Result<PrivateOpResult<()>> {
<<<<<<< HEAD
        let dir = Rc::new(Self::with_seed(
            parent_bare_name,
            time,
            ratchet_seed,
            inumber,
        ));

        forest
            .put(&PrivateNode::Dir(Rc::clone(&dir)), store, rng)
=======
        let dir = Rc::new(Self {
            persisted_as: OnceCell::new(),
            version: Version::new(0, 2, 0),
            header: PrivateNodeHeader::with_seed(parent_bare_name, ratchet_seed, inumber),
            previous: None,
            metadata: Metadata::new(time),
            entries: BTreeMap::new(),
        });

        let forest = forest
            .put(
                dir.header.get_saturated_name(),
                &dir.header.derive_private_ref(),
                &PrivateNode::Dir(Rc::clone(&dir)),
                store,
                rng,
            )
>>>>>>> c2100679
            .await?;

        Ok(PrivateOpResult {
            root_dir: dir,
            result: (),
        })
    }

    /// Gets the metadata of the directory
    ///
    /// # Examples
    ///
    /// ```
    /// use wnfs::{PrivateDirectory, Namefilter, Metadata};
    /// use chrono::Utc;
    /// use rand::thread_rng;
    /// use std::rc::Rc;
    ///
    /// let rng = &mut thread_rng();
    /// let time = Utc::now();
    /// let dir = Rc::new(PrivateDirectory::new(
    ///     Namefilter::default(),
    ///     time,
    ///     rng,
    /// ));
    ///
    /// assert_eq!(dir.get_metadata(), &Metadata::new(time));
    /// ```
    #[inline]
    pub fn get_metadata<'a>(self: &'a Rc<Self>) -> &'a Metadata {
        &self.content.metadata
    }

    /// Creates a new `PathNodes` that is not based on an existing file tree.
    pub(crate) fn create_path_nodes(
        path_segments: &[String],
        time: DateTime<Utc>,
        parent_bare_name: Namefilter,
        rng: &mut impl RngCore,
    ) -> PrivatePathNodes {
        let mut working_parent_bare_name = parent_bare_name;
        let path: Vec<(Rc<PrivateDirectory>, String)> = path_segments
            .iter()
            .map(|segment| {
                // Create new private directory.
                let directory = Rc::new(PrivateDirectory::new(
                    std::mem::take(&mut working_parent_bare_name),
                    time,
                    rng,
                ));

                working_parent_bare_name = directory.header.bare_name.clone();

                (directory, segment.clone())
            })
            .collect();

        PrivatePathNodes {
            path,
            tail: Rc::new(PrivateDirectory::new(
                std::mem::take(&mut working_parent_bare_name),
                time,
                rng,
            )),
        }
    }

    /// Uses specified path segments and their existence in the file tree to generate `PathNodes`.
    ///
    /// Supports cases where the entire path does not exist.
    pub(crate) async fn get_path_nodes(
        self: Rc<Self>,
        path_segments: &[String],
        search_latest: bool,
        forest: &PrivateForest,
        store: &impl BlockStore,
    ) -> Result<PrivatePathNodesResult> {
        use PathNodesResult::*;
        let mut working_node = self;
        let mut path_nodes = Vec::with_capacity(path_segments.len());

        for path_segment in path_segments {
            match working_node
                .lookup_node(path_segment, search_latest, forest, store)
                .await?
            {
                Some(PrivateNode::Dir(ref directory)) => {
                    path_nodes.push((Rc::clone(&working_node), path_segment.clone()));
                    working_node = Rc::clone(directory);
                }
                Some(_) => {
                    let path_nodes = PrivatePathNodes {
                        path: path_nodes,
                        tail: Rc::clone(&working_node),
                    };

                    return Ok(NotADirectory(path_nodes, path_segment.clone()));
                }
                None => {
                    let path_nodes = PrivatePathNodes {
                        path: path_nodes,
                        tail: Rc::clone(&working_node),
                    };

                    return Ok(MissingLink(path_nodes, path_segment.clone()));
                }
            }
        }

        Ok(Complete(PrivatePathNodes {
            path: path_nodes,
            tail: Rc::clone(&working_node),
        }))
    }

    /// Uses specified path segments to generate `PathNodes`. Creates missing directories as needed.
    pub(crate) async fn get_or_create_path_nodes(
        self: Rc<Self>,
        path_segments: &[String],
        search_latest: bool,
        time: DateTime<Utc>,
        forest: &PrivateForest,
        store: &mut impl BlockStore,
        rng: &mut impl RngCore,
    ) -> Result<PrivatePathNodes> {
        use PathNodesResult::*;
        match self
            .get_path_nodes(path_segments, search_latest, forest, store)
            .await?
        {
            Complete(path_nodes) => Ok(path_nodes),
            NotADirectory(_, _) => error(FsError::InvalidPath),
            MissingLink(path_so_far, missing_link) => {
                // Get remaining missing path segments.
                let missing_path = path_segments.split_at(path_so_far.path.len() + 1).1;

                // Get tail bare name from `path_so_far`.
                let parent_bare_name = path_so_far.tail.header.bare_name.clone();

                // Create missing directories.
                let missing_path_nodes =
                    Self::create_path_nodes(missing_path, time, parent_bare_name, rng);

                Ok(PrivatePathNodes {
                    path: [
                        path_so_far.path,
                        vec![(path_so_far.tail, missing_link)],
                        missing_path_nodes.path,
                    ]
                    .concat(),
                    tail: missing_path_nodes.tail,
                })
            }
        }
    }

    /// This should be called to prepare a node for modifications,
    /// if it's meant to be a successor revision of the current revision.
    ///
    /// It will store the current revision in the given `BlockStore` to
    /// retrieve its CID and put that into the `previous` links,
    /// as well as advancing the ratchet and resetting the `persisted_as` pointer.
    pub(crate) async fn prepare_next_revision(
        self: Rc<Self>,
        store: &mut impl BlockStore,
        rng: &mut impl RngCore,
    ) -> Result<Self> {
        // key from the *current*, not the next revision
        let temporal_key = self.header.derive_temporal_key();

        let header_cid = self.header.store(store).await?;
        let content_cid = self
            .content
            .store(header_cid, &temporal_key, store, rng)
            .await?;

        let mut cloned = Rc::try_unwrap(self).unwrap_or_else(|rc| (*rc).clone());
<<<<<<< HEAD
=======
        cloned.persisted_as = OnceCell::new(); // Also done in `.clone()`, but need this to work in case try_unwrap optimizes.
        let key = cloned.header.derive_private_ref().revision_key.0;
        let previous = Encrypted::from_value(BTreeSet::from([cid]), &key, rng)?;
>>>>>>> c2100679

        cloned.content.persisted_as = OnceCell::new(); // Also done in `.clone()`, but need this to work in case try_unwrap optimizes.
        cloned.content.previous.clear();
        cloned
            .content
            .previous
            .insert((1, Encrypted::from_value(content_cid, &temporal_key)?));

        cloned.header.advance_ratchet();

        Ok(cloned)
    }

    /// This prepares this directory for key rotation, usually for moving or
    /// copying the directory to some other place.
    ///
    /// Will reset the ratchet, so a different key is necessary for read access,
    /// will reset the inumber to reset write access,
    /// will update the bare namefilter to match the new parent's namefilter,
    /// so it inherits the write access rules from the new parent and
    /// resets the `persisted_as` pointer.
    pub(crate) fn prepare_key_rotation(
        &mut self,
        parent_bare_name: Namefilter,
        rng: &mut impl RngCore,
    ) {
        self.header.inumber = utils::get_random_bytes(rng);
        self.header.update_bare_name(parent_bare_name);
        self.header.reset_ratchet(rng);
        self.content.persisted_as = OnceCell::new();
    }

    /// Fix up `PathNodes` so that parents refer to the newly updated children.
    async fn fix_up_path_nodes(
        path_nodes: PrivatePathNodes,
        forest: &mut Rc<PrivateForest>,
        store: &mut impl BlockStore,
        rng: &mut impl RngCore,
    ) -> Result<Rc<Self>> {
        let mut working_child_dir =
            Rc::new(path_nodes.tail.prepare_next_revision(store, rng).await?);

        for (parent_dir, segment) in path_nodes.path.iter().rev() {
            let mut parent_dir = Rc::clone(parent_dir)
                .prepare_next_revision(store, rng)
                .await?;

<<<<<<< HEAD
            let child_private_ref = forest
                .put(&PrivateNode::Dir(Rc::clone(&working_child_dir)), store, rng)
                .await?;
=======
            let child_private_ref = working_child_dir.header.derive_private_ref();
>>>>>>> c2100679

            parent_dir
                .content
                .entries
                .insert(segment.clone(), child_private_ref.clone());

            let parent_dir = Rc::new(parent_dir);

            working_child_dir = parent_dir;
        }

<<<<<<< HEAD
        forest
            .put(&PrivateNode::Dir(Rc::clone(&working_child_dir)), store, rng)
=======
        forest = forest
            .put(
                working_child_dir.header.get_saturated_name(),
                &working_child_dir.header.derive_private_ref(),
                &PrivateNode::Dir(Rc::clone(&working_child_dir)),
                store,
                rng,
            )
>>>>>>> c2100679
            .await?;

        Ok(working_child_dir)
    }

    /// Follows a path and fetches the node at the end of the path.
    ///
    /// # Examples
    ///
    /// ```
    /// use std::rc::Rc;
    ///
    /// use chrono::Utc;
    /// use rand::thread_rng;
    ///
    /// use wnfs::{
    ///     private::{PrivateForest, PrivateRef},
    ///     BlockStore, MemoryBlockStore, Namefilter, PrivateDirectory, PrivateOpResult,
    /// };
    ///
    /// #[async_std::main]
    /// async fn main() {
    ///     let store = &mut MemoryBlockStore::default();
    ///     let rng = &mut thread_rng();
    ///     let forest = &mut Rc::new(PrivateForest::new());
    ///
    ///     let dir = Rc::new(PrivateDirectory::new(
    ///         Namefilter::default(),
    ///         Utc::now(),
    ///         rng,
    ///     ));
    ///
    ///     let PrivateOpResult { root_dir, .. } = dir
    ///         .mkdir(&["pictures".into(), "cats".into()], true, Utc::now(), forest, store, rng)
    ///         .await
    ///         .unwrap();
    ///
    ///     let PrivateOpResult { result, .. } = root_dir
    ///         .get_node(&["pictures".into(), "cats".into()], true, forest, store)
    ///         .await
    ///         .unwrap();
    ///
    ///     assert!(result.is_some());
    /// }
    /// ```
    pub async fn get_node(
        self: Rc<Self>,
        path_segments: &[String],
        search_latest: bool,
        forest: &PrivateForest,
        store: &impl BlockStore,
    ) -> Result<PrivateOpResult<Option<PrivateNode>>> {
        use PathNodesResult::*;
        let root_dir = Rc::clone(&self);

        Ok(match path_segments.split_last() {
            Some((path_segment, parent_path)) => {
                match self
                    .get_path_nodes(parent_path, search_latest, forest, store)
                    .await?
                {
                    Complete(parent_path_nodes) => {
                        let result = parent_path_nodes
                            .tail
                            .lookup_node(path_segment, search_latest, forest, store)
                            .await?;

                        PrivateOpResult { root_dir, result }
                    }
                    MissingLink(_, _) => bail!(FsError::NotFound),
                    NotADirectory(_, _) => bail!(FsError::NotFound),
                }
            }
            None => {
                let result = self.lookup_node("", search_latest, forest, store).await?;
                PrivateOpResult { root_dir, result }
            }
        })
    }

    /// Reads specified file content from the directory.
    ///
    /// # Examples
    ///
    /// ```
    /// use std::rc::Rc;
    ///
    /// use chrono::Utc;
    /// use rand::thread_rng;
    ///
    /// use wnfs::{
    ///     private::{PrivateForest, PrivateRef},
    ///     BlockStore, MemoryBlockStore, Namefilter, PrivateDirectory, PrivateOpResult,
    /// };
    ///
    /// #[async_std::main]
    /// async fn main() {
    ///     let store = &mut MemoryBlockStore::default();
    ///     let rng = &mut thread_rng();
    ///     let forest = &mut Rc::new(PrivateForest::new());
    ///
    ///     let dir = Rc::new(PrivateDirectory::new(
    ///         Namefilter::default(),
    ///         Utc::now(),
    ///         rng,
    ///     ));
    ///
    ///     let content = b"print('hello world')";
    ///
    ///     let PrivateOpResult { root_dir, .. } = dir
    ///         .write(
    ///             &["code".into(), "hello.py".into()],
    ///             true,
    ///             Utc::now(),
    ///             content.to_vec(),
    ///             forest,
    ///             store,
    ///             rng
    ///         )
    ///         .await
    ///         .unwrap();
    ///
    ///     let PrivateOpResult { result, .. } = root_dir
    ///         .read(&["code".into(), "hello.py".into()], true, forest, store)
    ///         .await
    ///         .unwrap();
    ///
    ///     assert_eq!(&result, content);
    /// }
    /// ```
    pub async fn read(
        self: Rc<Self>,
        path_segments: &[String],
        search_latest: bool,
        forest: &PrivateForest,
        store: &impl BlockStore,
    ) -> Result<PrivateOpResult<Vec<u8>>> {
        let root_dir = Rc::clone(&self);
        let (path, filename) = utils::split_last(path_segments)?;

        match self
            .get_path_nodes(path, search_latest, forest, store)
            .await?
        {
            PathNodesResult::Complete(node_path) => {
                match node_path
                    .tail
                    .lookup_node(filename, search_latest, forest, store)
                    .await?
                {
                    Some(PrivateNode::File(file)) => {
                        let result = file.get_content(forest, store).await?;
                        Ok(PrivateOpResult { root_dir, result })
                    }
                    Some(PrivateNode::Dir(_)) => error(FsError::NotAFile),
                    None => error(FsError::NotFound),
                }
            }
            _ => error(FsError::NotFound),
        }
    }

    /// Writes a file to the directory.
    ///
    /// # Examples
    ///
    /// ```
    /// use std::rc::Rc;
    ///
    /// use chrono::Utc;
    /// use rand::thread_rng;
    ///
    /// use wnfs::{
    ///     private::{PrivateForest, PrivateRef},
    ///     BlockStore, MemoryBlockStore, Namefilter, PrivateDirectory, PrivateOpResult,
    /// };
    ///
    /// #[async_std::main]
    /// async fn main() {
    ///     let store = &mut MemoryBlockStore::default();
    ///     let rng = &mut thread_rng();
    ///     let forest = &mut Rc::new(PrivateForest::new());
    ///
    ///     let dir = Rc::new(PrivateDirectory::new(
    ///         Namefilter::default(),
    ///         Utc::now(),
    ///         rng,
    ///     ));
    ///
    ///     let content = b"print('hello world')";
    ///
    ///     let PrivateOpResult { root_dir, .. } = dir
    ///         .write(
    ///             &["code".into(), "hello.py".into()],
    ///             true,
    ///             Utc::now(),
    ///             content.to_vec(),
    ///             forest,
    ///             store,
    ///             rng
    ///         )
    ///         .await
    ///         .unwrap();
    ///
    ///     let PrivateOpResult { result, .. } = root_dir
    ///         .read(&["code".into(), "hello.py".into()], true, forest, store)
    ///         .await
    ///         .unwrap();
    ///
    ///     assert_eq!(&result, content);
    /// }
    /// ```
    #[allow(clippy::too_many_arguments)]
    pub async fn write(
        self: Rc<Self>,
        path_segments: &[String],
        search_latest: bool,
        time: DateTime<Utc>,
        content: Vec<u8>,
        forest: &mut Rc<PrivateForest>,
        store: &mut impl BlockStore,
        rng: &mut impl RngCore,
    ) -> Result<PrivateOpResult<()>> {
        let (directory_path, filename) = utils::split_last(path_segments)?;

        // This will create directories if they don't exist yet
        let mut directory_path_nodes = self
            .get_or_create_path_nodes(directory_path, search_latest, time, forest, store, rng)
            .await?;

        let mut directory = (*directory_path_nodes.tail).clone();

        // Modify the file if it already exists, otherwise create a new file with expected content
        let file = match directory
            .lookup_node(filename, search_latest, forest, store)
            .await?
        {
            Some(PrivateNode::File(file_before)) => {
                let mut file = file_before.prepare_next_revision(store, rng).await?;
                let content = PrivateFile::prepare_content(
                    &file.header.bare_name,
                    content,
                    forest,
                    store,
                    rng,
                )
                .await?;
                file.content.content = content;
                file.content.metadata.upsert_mtime(time);

                file
            }
            Some(PrivateNode::Dir(_)) => bail!(FsError::NotAFile),
            None => {
                PrivateFile::with_content(
                    directory.header.bare_name.clone(),
                    time,
                    content,
                    forest,
                    store,
                    rng,
                )
                .await?
            }
        };

<<<<<<< HEAD
        let child_private_ref = forest
            .put(&PrivateNode::File(Rc::new(file)), store, rng)
=======
        let child_private_ref = file.header.derive_private_ref();
        let forest = forest
            .put(
                file.header.get_saturated_name(),
                &child_private_ref,
                &PrivateNode::File(Rc::new(file)),
                store,
                rng,
            )
>>>>>>> c2100679
            .await?;

        // Insert the file into its parent directory
        directory
            .content
            .entries
            .insert(filename.to_string(), child_private_ref);

        directory_path_nodes.tail = Rc::new(directory);

        let root_dir = Self::fix_up_path_nodes(directory_path_nodes, forest, store, rng).await?;

        // Fix up the file path
        Ok(PrivateOpResult {
            root_dir,
            result: (),
        })
    }

    /// Looks up a node by its path name in the current directory.
    ///
    /// # Examples
    ///
    /// ```
    /// use std::rc::Rc;
    ///
    /// use chrono::Utc;
    /// use rand::thread_rng;
    ///
    /// use wnfs::{
    ///     private::{PrivateForest, PrivateRef},
    ///     BlockStore, MemoryBlockStore, Namefilter, PrivateDirectory, PrivateOpResult,
    /// };
    ///
    /// #[async_std::main]
    /// async fn main() {
    ///     let store = &mut MemoryBlockStore::default();
    ///     let rng = &mut thread_rng();
    ///     let forest = &mut Rc::new(PrivateForest::new());
    ///
    ///     let dir = Rc::new(PrivateDirectory::new(
    ///         Namefilter::default(),
    ///         Utc::now(),
    ///         rng,
    ///     ));
    ///
    ///     let PrivateOpResult { root_dir, .. } = dir
    ///         .mkdir(&["pictures".into(), "cats".into()], true, Utc::now(), forest, store, rng)
    ///         .await
    ///         .unwrap();
    ///
    ///     let node = root_dir.lookup_node("pictures", true, forest, store)
    ///         .await
    ///         .unwrap();
    ///
    ///     assert!(node.is_some());
    /// }
    /// ```
    pub async fn lookup_node(
        &self,
        path_segment: &str,
        search_latest: bool,
        forest: &PrivateForest,
        store: &impl BlockStore,
    ) -> Result<Option<PrivateNode>> {
        Ok(match self.content.entries.get(path_segment) {
            Some(private_ref) => {
                let private_node = forest.get(private_ref, store).await?;
                if search_latest {
                    Some(private_node.search_latest(forest, store).await?)
                } else {
                    Some(private_node)
                }
            }
            None => None,
        })
    }

    /// Gets the latest version of the directory using exponential search.
    ///
    /// # Examples
    ///
    /// ```
    /// use std::rc::Rc;
    /// use chrono::Utc;
    /// use rand::thread_rng;
    /// use wnfs::{
    ///     private::{PrivateForest, PrivateRef, PrivateNode},
    ///     BlockStore, MemoryBlockStore, Namefilter, PrivateDirectory, PrivateOpResult,
    /// };
    ///
    /// #[async_std::main]
    /// async fn main() {
    ///     let store = &mut MemoryBlockStore::default();
    ///     let rng = &mut thread_rng();
    ///     let forest = &mut Rc::new(PrivateForest::new());
    ///
    ///     let PrivateOpResult { root_dir: init_dir, .. } = PrivateDirectory::new_and_store(
    ///         Default::default(),
    ///         Utc::now(),
    ///         forest,
    ///         store,
    ///         rng
    ///     ).await.unwrap();
    ///
    ///     let PrivateOpResult { root_dir, .. } = Rc::clone(&init_dir)
    ///         .mkdir(&["pictures".into(), "cats".into()], true, Utc::now(), forest, store, rng)
    ///         .await
    ///         .unwrap();
    ///
    ///     let latest_dir = init_dir.search_latest(forest, store).await.unwrap();
    ///
    ///     let found_node = latest_dir
    ///         .lookup_node("pictures", true, forest, store)
    ///         .await
    ///         .unwrap();
    ///
    ///     assert!(found_node.is_some());
    /// }
    /// ```
    #[inline]
    pub async fn search_latest(
        self: Rc<Self>,
        forest: &PrivateForest,
        store: &impl BlockStore,
    ) -> Result<Rc<PrivateDirectory>> {
        PrivateNode::Dir(self)
            .search_latest(forest, store)
            .await?
            .as_dir()
    }

    /// Creates a new directory at the specified path.
    ///
    /// # Examples
    ///
    /// ```
    /// use std::rc::Rc;
    ///
    /// use chrono::Utc;
    /// use rand::thread_rng;
    ///
    /// use wnfs::{
    ///     private::{PrivateForest, PrivateRef},
    ///     BlockStore, MemoryBlockStore, Namefilter, PrivateDirectory, PrivateOpResult,
    /// };
    ///
    /// #[async_std::main]
    /// async fn main() {
    ///     let store = &mut MemoryBlockStore::default();
    ///     let rng = &mut thread_rng();
    ///     let forest = &mut Rc::new(PrivateForest::new());
    ///
    ///     let dir = Rc::new(PrivateDirectory::new(
    ///         Namefilter::default(),
    ///         Utc::now(),
    ///         rng,
    ///     ));
    ///
    ///     let PrivateOpResult { root_dir, .. } = dir
    ///         .mkdir(&["pictures".into(), "cats".into()], true, Utc::now(), forest, store, rng)
    ///         .await
    ///         .unwrap();
    ///
    ///     let node = root_dir.lookup_node("pictures", true, forest, store)
    ///         .await
    ///         .unwrap();
    ///
    ///     assert!(node.is_some());
    /// }
    /// ```
    pub async fn mkdir(
        self: Rc<Self>,
        path_segments: &[String],
        search_latest: bool,
        time: DateTime<Utc>,
        forest: &mut Rc<PrivateForest>,
        store: &mut impl BlockStore,
        rng: &mut impl RngCore,
    ) -> Result<PrivateOpResult<()>> {
        let path_nodes = self
            .get_or_create_path_nodes(path_segments, search_latest, time, forest, store, rng)
            .await?;

        let root_dir = Self::fix_up_path_nodes(path_nodes, forest, store, rng).await?;

        Ok(PrivateOpResult {
            root_dir,
            result: (),
        })
    }

    /// Returns names and metadata of directory's immediate children.
    ///
    /// # Examples
    ///
    /// ```
    /// use std::rc::Rc;
    ///
    /// use chrono::Utc;
    /// use rand::thread_rng;
    ///
    /// use wnfs::{
    ///     private::{PrivateForest, PrivateRef},
    ///     BlockStore, MemoryBlockStore, Namefilter, PrivateDirectory, PrivateOpResult,
    /// };
    ///
    /// #[async_std::main]
    /// async fn main() {
    ///     let store = &mut MemoryBlockStore::default();
    ///     let rng = &mut thread_rng();
    ///     let forest = &mut Rc::new(PrivateForest::new());
    ///
    ///     let dir = Rc::new(PrivateDirectory::new(
    ///         Namefilter::default(),
    ///         Utc::now(),
    ///         rng,
    ///     ));
    ///
    ///     let PrivateOpResult { root_dir, .. } = dir
    ///         .write(
    ///             &["code".into(), "hello.py".into()],
    ///             true,
    ///             Utc::now(),
    ///             b"print('hello world')".to_vec(),
    ///             forest,
    ///             store,
    ///             rng
    ///         )
    ///         .await
    ///         .unwrap();
    ///
    ///     let PrivateOpResult { root_dir, .. } = root_dir
    ///         .mkdir(&["code".into(), "bin".into()], true, Utc::now(), forest, store, rng)
    ///         .await
    ///         .unwrap();
    ///
    ///     let PrivateOpResult { result, .. } = root_dir
    ///         .ls(&["code".into()], true, forest, store)
    ///         .await
    ///         .unwrap();
    ///
    ///     assert_eq!(result.len(), 2);
    ///     assert_eq!(
    ///         result.iter().map(|t| &t.0).collect::<Vec<_>>(),
    ///         ["bin", "hello.py"]
    ///     );
    /// }
    /// ```
    pub async fn ls(
        self: Rc<Self>,
        path_segments: &[String],
        search_latest: bool,
        forest: &PrivateForest,
        store: &impl BlockStore,
    ) -> Result<PrivateOpResult<Vec<(String, Metadata)>>> {
        let root_dir = Rc::clone(&self);
        match self
            .get_path_nodes(path_segments, search_latest, forest, store)
            .await?
        {
            PathNodesResult::Complete(path_nodes) => {
                let mut result = vec![];
                for (name, private_ref) in path_nodes.tail.content.entries.iter() {
                    match forest.get(private_ref, store).await? {
                        PrivateNode::File(file) => {
                            result.push((name.clone(), file.content.metadata.clone()));
                        }
                        PrivateNode::Dir(dir) => {
                            result.push((name.clone(), dir.content.metadata.clone()));
                        }
                    }
                }
                Ok(PrivateOpResult { root_dir, result })
            }
            _ => bail!(FsError::NotFound),
        }
    }

    /// Removes a file or directory from the directory.
    ///
    /// # Examples
    ///
    /// ```
    /// use std::rc::Rc;
    ///
    /// use chrono::Utc;
    /// use rand::thread_rng;
    ///
    /// use wnfs::{
    ///     private::{PrivateForest, PrivateRef},
    ///     BlockStore, MemoryBlockStore, Namefilter, PrivateDirectory, PrivateOpResult,
    /// };
    ///
    /// #[async_std::main]
    /// async fn main() {
    ///     let store = &mut MemoryBlockStore::default();
    ///     let rng = &mut thread_rng();
    ///     let forest = &mut Rc::new(PrivateForest::new());
    ///
    ///     let dir = Rc::new(PrivateDirectory::new(
    ///         Namefilter::default(),
    ///         Utc::now(),
    ///         rng,
    ///     ));
    ///
    ///     let PrivateOpResult { root_dir, .. } = dir
    ///         .write(
    ///             &["code".into(), "python".into(), "hello.py".into()],
    ///             true,
    ///             Utc::now(),
    ///             b"print('hello world')".to_vec(),
    ///             forest,
    ///             store,
    ///             rng
    ///         )
    ///         .await
    ///         .unwrap();
    ///
    ///     let PrivateOpResult { root_dir, result } = root_dir
    ///         .ls(&["code".into()], true, forest, store)
    ///         .await
    ///         .unwrap();
    ///
    ///     assert_eq!(result.len(), 1);
    ///
    ///     let PrivateOpResult { root_dir, .. } = root_dir
    ///         .rm(&["code".into(), "python".into()], true, forest, store, rng)
    ///         .await
    ///         .unwrap();
    ///
    ///     let PrivateOpResult { result, .. } = root_dir
    ///         .ls(&["code".into()], true, forest, store)
    ///         .await
    ///         .unwrap();
    ///
    ///     assert_eq!(result.len(), 0);
    /// }
    /// ```
    pub async fn rm(
        self: Rc<Self>,
        path_segments: &[String],
        search_latest: bool,
        forest: &mut Rc<PrivateForest>,
        store: &mut impl BlockStore,
        rng: &mut impl RngCore,
    ) -> Result<PrivateOpResult<PrivateNode>> {
        let (directory_path, node_name) = utils::split_last(path_segments)?;

        let mut directory_path_nodes = match self
            .get_path_nodes(directory_path, search_latest, forest, store)
            .await?
        {
            PrivatePathNodesResult::Complete(node_path) => node_path,
            _ => bail!(FsError::NotFound),
        };

        let mut directory = (*directory_path_nodes.tail).clone();

        // Remove the entry from its parent directory
        let removed_node = match directory.content.entries.remove(node_name) {
            Some(ref private_ref) => forest.get(private_ref, store).await?,
            None => bail!(FsError::NotFound),
        };

        directory_path_nodes.tail = Rc::new(directory);

        let root_dir = Self::fix_up_path_nodes(directory_path_nodes, forest, store, rng).await?;

        Ok(PrivateOpResult {
            root_dir,
            result: removed_node,
        })
    }

    /// Attaches a node to the specified directory.
    ///
    /// Fixes up the subtree bare names to refer to the new parent.
    #[allow(clippy::too_many_arguments)]
    async fn attach(
        self: Rc<Self>,
        node: PrivateNode,
        path_segments: &[String],
        search_latest: bool,
        time: DateTime<Utc>,
        forest: &mut Rc<PrivateForest>,
        store: &mut impl BlockStore,
        rng: &mut impl RngCore,
    ) -> Result<PrivateOpResult<()>> {
        let (directory_path, filename) = utils::split_last(path_segments)?;

        let mut path_nodes = match self
            .get_path_nodes(directory_path, search_latest, forest, store)
            .await?
        {
            PrivatePathNodesResult::Complete(node_path) => node_path,
            _ => bail!(FsError::NotFound),
        };

        let mut directory = (*path_nodes.tail).clone();

        ensure!(
            !directory.content.entries.contains_key(filename),
            FsError::FileAlreadyExists
        );

        let mut node = node.upsert_mtime(time);

        let private_ref = node
            .update_ancestry(directory.header.bare_name.clone(), forest, store, rng)
            .await?;

        directory
            .content
            .entries
<<<<<<< HEAD
            .insert(filename.clone(), private_ref);
=======
            .insert(filename.clone(), node.get_header().derive_private_ref());
>>>>>>> c2100679

        path_nodes.tail = Rc::new(directory);

        let root_dir = Self::fix_up_path_nodes(path_nodes, forest, store, rng).await?;

        Ok(PrivateOpResult {
            root_dir,
            result: (),
        })
    }

    /// Moves a file or directory from one path to another.
    ///
    /// # Examples
    ///
    /// ```
    /// use std::rc::Rc;
    ///
    /// use chrono::Utc;
    /// use rand::thread_rng;
    ///
    /// use wnfs::{
    ///     private::{PrivateForest, PrivateRef},
    ///     BlockStore, MemoryBlockStore, Namefilter, PrivateDirectory, PrivateOpResult,
    /// };
    ///
    /// #[async_std::main]
    /// async fn main() {
    ///     let store = &mut MemoryBlockStore::default();
    ///     let rng = &mut thread_rng();
    ///     let forest = &mut Rc::new(PrivateForest::new());
    ///
    ///     let dir = Rc::new(PrivateDirectory::new(
    ///         Namefilter::default(),
    ///         Utc::now(),
    ///         rng,
    ///     ));
    ///
    ///     let PrivateOpResult { root_dir, .. } = dir
    ///         .write(
    ///             &["code".into(), "python".into(), "hello.py".into()],
    ///             true,
    ///             Utc::now(),
    ///             b"print('hello world')".to_vec(),
    ///             forest,
    ///             store,
    ///             rng
    ///         )
    ///         .await
    ///         .unwrap();
    ///
    ///     let PrivateOpResult { root_dir, result } = root_dir
    ///         .basic_mv(
    ///             &["code".into(), "python".into(), "hello.py".into()],
    ///             &["code".into(), "hello.py".into()],
    ///             true,
    ///             Utc::now(),
    ///             forest,
    ///             store,
    ///             rng
    ///         )
    ///         .await
    ///         .unwrap();
    ///
    ///     let PrivateOpResult { result, .. } = root_dir
    ///         .ls(&["code".into()], true, forest, store)
    ///         .await
    ///         .unwrap();
    ///
    ///     assert_eq!(result.len(), 2);
    /// }
    /// ```
    #[allow(clippy::too_many_arguments)]
    pub async fn basic_mv(
        self: Rc<Self>,
        path_segments_from: &[String],
        path_segments_to: &[String],
        search_latest: bool,
        time: DateTime<Utc>,
        forest: &mut Rc<PrivateForest>,
        store: &mut impl BlockStore,
        rng: &mut impl RngCore,
    ) -> Result<PrivateOpResult<()>> {
        let PrivateOpResult {
            root_dir,
            result: removed_node,
        } = self
            .rm(path_segments_from, search_latest, forest, store, rng)
            .await?;

        root_dir
            .attach(
                removed_node,
                path_segments_to,
                search_latest,
                time,
                forest,
                store,
                rng,
            )
            .await
    }

    /// Copies a file or directory from one path to another.
    ///
    /// # Examples
    ///
    /// ```
    /// use std::rc::Rc;
    ///
    /// use chrono::Utc;
    /// use rand::thread_rng;
    ///
    /// use wnfs::{
    ///     private::{PrivateForest, PrivateRef},
    ///     BlockStore, MemoryBlockStore, Namefilter, PrivateDirectory, PrivateOpResult,
    /// };
    ///
    /// #[async_std::main]
    /// async fn main() {
    ///     let store = &mut MemoryBlockStore::default();
    ///     let rng = &mut thread_rng();
    ///     let forest = &mut Rc::new(PrivateForest::new());
    ///
    ///     let dir = Rc::new(PrivateDirectory::new(
    ///         Namefilter::default(),
    ///         Utc::now(),
    ///         rng,
    ///     ));
    ///
    ///     let PrivateOpResult { root_dir, .. } = dir
    ///         .write(
    ///             &["code".into(), "python".into(), "hello.py".into()],
    ///             true,
    ///             Utc::now(),
    ///             b"print('hello world')".to_vec(),
    ///             forest,
    ///             store,
    ///             rng
    ///         )
    ///         .await
    ///         .unwrap();
    ///
    ///     let PrivateOpResult { root_dir, result } = root_dir
    ///         .cp(
    ///             &["code".into(), "python".into(), "hello.py".into()],
    ///             &["code".into(), "hello.py".into()],
    ///             true,
    ///             Utc::now(),
    ///             forest,
    ///             store,
    ///             rng
    ///         )
    ///         .await
    ///         .unwrap();
    ///
    ///     let PrivateOpResult { result, .. } = root_dir
    ///         .ls(&["code".into()], true, forest, store)
    ///         .await
    ///         .unwrap();
    ///
    ///     assert_eq!(result.len(), 2);
    /// }
    /// ```
    #[allow(clippy::too_many_arguments)]
    pub async fn cp(
        self: Rc<Self>,
        path_segments_from: &[String],
        path_segments_to: &[String],
        search_latest: bool,
        time: DateTime<Utc>,
        forest: &mut Rc<PrivateForest>,
        store: &mut impl BlockStore,
        rng: &mut impl RngCore,
    ) -> Result<PrivateOpResult<()>> {
        let PrivateOpResult { root_dir, result } = self
            .get_node(path_segments_from, search_latest, forest, store)
            .await?;

        root_dir
            .attach(
                result.ok_or(FsError::NotFound)?,
                path_segments_to,
                search_latest,
                time,
                forest,
                store,
                rng,
            )
            .await
    }

    /// Store the whole directory and return the header block's CID
    /// and the content block's CID.
    pub async fn store(
        &self,
        store: &mut impl BlockStore,
        rng: &mut impl RngCore,
    ) -> Result<(Cid, Cid)> {
        let header_cid = self.header.store(store).await?;
        let temporal_key = self.header.derive_temporal_key();

        let content_cid = self
            .content
            .store(header_cid, &temporal_key, store, rng)
            .await?;

        Ok((header_cid, content_cid))
    }
}

impl PrivateDirectoryContent {
    /// Serializes the directory with provided Serde serialilzer.
    pub(crate) fn serialize<S>(
        &self,
        serializer: S,
        temporal_key: &TemporalKey,
        header_cid: Cid,
    ) -> Result<S::Ok, S::Error>
    where
        S: serde::Serializer,
    {
<<<<<<< HEAD
=======
        let key = self.header.derive_private_ref().revision_key;

>>>>>>> c2100679
        let mut entries = BTreeMap::new();

        for (name, private_ref) in self.entries.iter() {
            let private_ref_serializable = private_ref
                .to_serializable(temporal_key)
                .map_err(SerError::custom)?;
            entries.insert(name.clone(), private_ref_serializable);
        }

<<<<<<< HEAD
        (PrivateDirectoryContentSerializable {
=======
        let header = {
            let cbor_bytes = dagcbor::encode(&self.header).map_err(SerError::custom)?;
            key.0
                .encrypt(&AesKey::generate_nonce(rng), &cbor_bytes)
                .map_err(SerError::custom)?
        };

        (PrivateDirectorySerializable {
>>>>>>> c2100679
            r#type: NodeType::PrivateDirectory,
            version: Version::new(0, 2, 0),
            previous: self.previous.iter().cloned().collect(),
            header_cid,
            metadata: self.metadata.clone(),
            entries,
        })
        .serialize(serializer)
    }

    /// Deserializes the directory with provided Serde deserializer and temporal key.
    pub(crate) fn deserialize<'de, D>(
        deserializer: D,
        temporal_key: &TemporalKey,
        from_cid: Cid,
    ) -> Result<(Self, Cid), D::Error>
    where
        D: Deserializer<'de>,
    {
        let PrivateDirectoryContentSerializable {
            r#type,
            version,
            metadata,
            previous,
            header_cid,
            entries: entries_encrypted,
        } = PrivateDirectoryContentSerializable::deserialize(deserializer)?;

        if version.major != 0 || version.minor != 2 {
            return Err(DeError::custom(FsError::UnexpectedVersion(version)));
        }

        if r#type != NodeType::PrivateDirectory {
            return Err(DeError::custom(FsError::UnexpectedNodeType(r#type)));
        }

        let mut entries = BTreeMap::new();

        for (name, private_ref_serializable) in entries_encrypted {
            let private_ref = PrivateRef::from_serializable(private_ref_serializable, temporal_key)
                .map_err(DeError::custom)?;
            entries.insert(name, private_ref);
        }

        Ok((
            Self {
                persisted_as: OnceCell::new_with(Some(from_cid)),
                metadata,
                previous: previous.into_iter().collect(),
                entries,
            },
            header_cid,
        ))
    }

    /// Encrypts the directory contents by
    /// - wrapping all subdirectory temporal keys given the current temporal key
    /// - encrypting the whole directory using the snapshot key derived from the temporal key.
    ///
    /// The resulting ciphertext is then stored in the given BlockStore. Its CID is finally returned.
    ///
    /// Randomness is required for randomized encryption.
    ///
    /// The header cid is required as it's not stored in the PrivateDirectoryContent itself, but
    /// stored in the serialized format.
    pub async fn store(
        &self,
        header_cid: Cid,
        temporal_key: &TemporalKey,
        store: &mut impl BlockStore,
        rng: &mut impl RngCore,
    ) -> Result<Cid> {
        Ok(*self
            .persisted_as
            .get_or_try_init::<anyhow::Error>(async {
<<<<<<< HEAD
                // TODO(matheus23) deduplicate when reworking serialization (see file.rs)
                let snapshot_key = temporal_key.derive_snapshot_key();
=======
                // TODO(matheus23) deduplicate when reworking serialization
                let private_ref = &self.header.derive_private_ref();
>>>>>>> c2100679

                // Serialize node to cbor.
                let ipld = self.serialize(libipld::serde::Serializer, temporal_key, header_cid)?;
                let mut bytes = Vec::new();
                ipld.encode(DagCborCodec, &mut bytes)?;

<<<<<<< HEAD
                // Encrypt bytes with snapshot key.
                let block = snapshot_key.encrypt(&bytes, rng)?;
=======
                // Encrypt bytes with content key.
                let enc_bytes = private_ref
                    .content_key
                    .0
                    .encrypt(&AesKey::generate_nonce(rng), &bytes)?;
>>>>>>> c2100679

                // Store content section in blockstore and get Cid.
                store.put_block(block, libipld::IpldCodec::Raw).await
            })
            .await?)
    }

    /// Wraps the directory in a [`PrivateNode`].
    pub fn as_node(self: &Rc<Self>) -> PrivateNode {
        PrivateNode::Dir(Rc::clone(self))
    }
}

impl PartialEq for PrivateDirectoryContent {
    fn eq(&self, other: &Self) -> bool {
        self.previous == other.previous
            && self.metadata == other.metadata
            && self.entries == other.entries
    }
}

impl Clone for PrivateDirectoryContent {
    fn clone(&self) -> Self {
        Self {
            persisted_as: OnceCell::new_with(self.persisted_as.get().cloned()),
            previous: self.previous.clone(),
            metadata: self.metadata.clone(),
            entries: self.entries.clone(),
        }
    }
}

impl Id for PrivateDirectory {
    fn get_id(&self) -> String {
        format!("{:p}", &self.header)
    }
}

//--------------------------------------------------------------------------------------------------
// Tests
//--------------------------------------------------------------------------------------------------

#[cfg(test)]
mod tests {
    use super::*;
    use crate::MemoryBlockStore;
    use proptest::test_runner::{RngAlgorithm, TestRng};

    use test_log::test;

    #[test(async_std::test)]
    async fn can_create_directories_deterministically_with_user_provided_seeds() {
        let rng = &mut TestRng::deterministic_rng(RngAlgorithm::ChaCha);
        let ratchet_seed = utils::get_random_bytes::<32>(rng);
        let inumber = utils::get_random_bytes::<32>(rng);

        let dir1 =
            PrivateDirectory::with_seed(Namefilter::default(), Utc::now(), ratchet_seed, inumber);

        let dir2 =
            PrivateDirectory::with_seed(Namefilter::default(), Utc::now(), ratchet_seed, inumber);

        assert_eq!(
<<<<<<< HEAD
            dir1.header.derive_temporal_key(),
            dir2.header.derive_temporal_key()
        );

        assert_eq!(
            dir1.header.get_saturated_name(),
            dir2.header.get_saturated_name()
=======
            dir1.header.derive_private_ref().revision_key,
            dir2.header.derive_private_ref().revision_key
        );

        assert_eq!(
            dir1.header.derive_private_ref().content_key,
            dir2.header.derive_private_ref().content_key
        );

        assert_eq!(
            dir1.header.derive_private_ref().saturated_name_hash,
            dir2.header.derive_private_ref().saturated_name_hash
>>>>>>> c2100679
        );
    }

    #[test(async_std::test)]
    async fn look_up_can_fetch_file_added_to_directory() {
        let rng = &mut TestRng::deterministic_rng(RngAlgorithm::ChaCha);
        let root_dir = Rc::new(PrivateDirectory::new(
            Namefilter::default(),
            Utc::now(),
            rng,
        ));
        let store = &mut MemoryBlockStore::default();
        let forest = &mut Rc::new(PrivateForest::new());

        let content = b"Hello, World!".to_vec();

        let PrivateOpResult { root_dir, .. } = root_dir
            .write(
                &["text.txt".into()],
                true,
                Utc::now(),
                content.clone(),
                forest,
                store,
                rng,
            )
            .await
            .unwrap();

        let PrivateOpResult { result, .. } = root_dir
            .read(&["text.txt".into()], true, forest, store)
            .await
            .unwrap();

        assert_eq!(result, content);
    }

    #[test(async_std::test)]
    async fn look_up_cannot_fetch_file_not_added_to_directory() {
        let rng = &mut TestRng::deterministic_rng(RngAlgorithm::ChaCha);
        let root_dir = Rc::new(PrivateDirectory::new(
            Namefilter::default(),
            Utc::now(),
            rng,
        ));
        let store = &MemoryBlockStore::default();
        let forest = &Rc::new(PrivateForest::new());

        let node = root_dir
            .lookup_node("Unknown", true, forest, store)
            .await
            .unwrap();

        assert!(node.is_none());
    }

    #[test(async_std::test)]
    async fn mkdir_can_create_new_directory() {
        let rng = &mut TestRng::deterministic_rng(RngAlgorithm::ChaCha);
        let root_dir = Rc::new(PrivateDirectory::new(
            Namefilter::default(),
            Utc::now(),
            rng,
        ));
        let store = &mut MemoryBlockStore::default();
        let forest = &mut Rc::new(PrivateForest::new());

        let PrivateOpResult { root_dir, .. } = root_dir
            .mkdir(
                &["tamedun".into(), "pictures".into()],
                true,
                Utc::now(),
                forest,
                store,
                rng,
            )
            .await
            .unwrap();

        let PrivateOpResult { result, .. } = root_dir
            .get_node(&["tamedun".into(), "pictures".into()], true, forest, store)
            .await
            .unwrap();

        assert!(result.is_some());
    }

    #[test(async_std::test)]
    async fn ls_can_list_children_under_directory() {
        let rng = &mut TestRng::deterministic_rng(RngAlgorithm::ChaCha);
        let root_dir = Rc::new(PrivateDirectory::new(
            Namefilter::default(),
            Utc::now(),
            rng,
        ));
        let store = &mut MemoryBlockStore::default();
        let forest = &mut Rc::new(PrivateForest::new());

        let PrivateOpResult { root_dir, .. } = root_dir
            .mkdir(
                &["tamedun".into(), "pictures".into()],
                true,
                Utc::now(),
                forest,
                store,
                rng,
            )
            .await
            .unwrap();

        let PrivateOpResult { root_dir, .. } = root_dir
            .write(
                &["tamedun".into(), "pictures".into(), "puppy.jpg".into()],
                true,
                Utc::now(),
                b"puppy".to_vec(),
                forest,
                store,
                rng,
            )
            .await
            .unwrap();

        let PrivateOpResult { root_dir, .. } = root_dir
            .mkdir(
                &["tamedun".into(), "pictures".into(), "cats".into()],
                true,
                Utc::now(),
                forest,
                store,
                rng,
            )
            .await
            .unwrap();

        let PrivateOpResult { result, .. } = root_dir
            .ls(&["tamedun".into(), "pictures".into()], true, forest, store)
            .await
            .unwrap();

        assert_eq!(result.len(), 2);
        assert_eq!(result[0].0, String::from("cats"));
        assert_eq!(result[1].0, String::from("puppy.jpg"));
    }

    #[test(async_std::test)]
    async fn rm_can_remove_children_from_directory() {
        let rng = &mut TestRng::deterministic_rng(RngAlgorithm::ChaCha);
        let root_dir = Rc::new(PrivateDirectory::new(
            Namefilter::default(),
            Utc::now(),
            rng,
        ));
        let store = &mut MemoryBlockStore::default();
        let forest = &mut Rc::new(PrivateForest::new());

        let PrivateOpResult { root_dir, .. } = root_dir
            .mkdir(
                &["tamedun".into(), "pictures".into()],
                true,
                Utc::now(),
                forest,
                store,
                rng,
            )
            .await
            .unwrap();

        let PrivateOpResult { root_dir, .. } = root_dir
            .write(
                &["tamedun".into(), "pictures".into(), "puppy.jpg".into()],
                true,
                Utc::now(),
                b"puppy".to_vec(),
                forest,
                store,
                rng,
            )
            .await
            .unwrap();

        let PrivateOpResult { root_dir, .. } = root_dir
            .mkdir(
                &["tamedun".into(), "pictures".into(), "cats".into()],
                true,
                Utc::now(),
                forest,
                store,
                rng,
            )
            .await
            .unwrap();

        let PrivateOpResult { root_dir, .. } = root_dir
            .rm(
                &["tamedun".into(), "pictures".into()],
                true,
                forest,
                store,
                rng,
            )
            .await
            .unwrap();

        let result = root_dir
            .rm(
                &["tamedun".into(), "pictures".into()],
                true,
                forest,
                store,
                rng,
            )
            .await;

        assert!(result.is_err());
    }

    #[async_std::test]
    async fn read_can_fetch_userland_of_file_added_to_directory() {
        let rng = &mut TestRng::deterministic_rng(RngAlgorithm::ChaCha);
        let root_dir = Rc::new(PrivateDirectory::new(
            Namefilter::default(),
            Utc::now(),
            rng,
        ));
        let store = &mut MemoryBlockStore::default();
        let forest = &mut Rc::new(PrivateForest::new());

        let PrivateOpResult { root_dir, .. } = root_dir
            .write(
                &["text.txt".into()],
                true,
                Utc::now(),
                b"text".to_vec(),
                forest,
                store,
                rng,
            )
            .await
            .unwrap();

        let PrivateOpResult { result, .. } = root_dir
            .read(&["text.txt".into()], true, forest, store)
            .await
            .unwrap();

        assert_eq!(result, b"text".to_vec());
    }

    #[async_std::test]
    async fn path_nodes_can_generates_new_path_nodes() {
        let store = &mut MemoryBlockStore::default();
        let forest = &mut Rc::new(PrivateForest::new());
        let rng = &mut TestRng::deterministic_rng(RngAlgorithm::ChaCha);

        let path_nodes = PrivateDirectory::create_path_nodes(
            &["Documents".into(), "Apps".into()],
            Utc::now(),
            Namefilter::default(),
            rng,
        );

        let root_dir = PrivateDirectory::fix_up_path_nodes(path_nodes.clone(), forest, store, rng)
            .await
            .unwrap();

        let result = root_dir
            .get_path_nodes(&["Documents".into(), "Apps".into()], true, forest, store)
            .await
            .unwrap();

        match result {
            PathNodesResult::MissingLink(_, segment) => panic!("MissingLink {segment}"),
            PathNodesResult::NotADirectory(_, segment) => panic!("NotADirectory {segment}"),
            PathNodesResult::Complete(path_nodes_2) => {
                assert_eq!(path_nodes.path.len(), path_nodes_2.path.len());
                assert_eq!(path_nodes.path[0].1, path_nodes_2.path[0].1);
                assert_eq!(path_nodes.path[1].1, path_nodes_2.path[1].1);
            }
        }
    }

    #[test(async_std::test)]
    async fn search_latest_finds_the_most_recent() {
        let store = &mut MemoryBlockStore::default();
        let forest = &mut Rc::new(PrivateForest::new());
        let rng = &mut TestRng::deterministic_rng(RngAlgorithm::ChaCha);

        let root_dir = Rc::new(PrivateDirectory::new(
            Namefilter::default(),
            Utc::now(),
            rng,
        ));

        let path = ["Documents".into(), "file.txt".into()];

        let PrivateOpResult { root_dir, .. } = root_dir
            .write(&path, true, Utc::now(), b"One".to_vec(), forest, store, rng)
            .await
            .unwrap();

        let old_root = Rc::clone(&root_dir);

        let PrivateOpResult { root_dir, .. } = root_dir
            .write(&path, true, Utc::now(), b"Two".to_vec(), forest, store, rng)
            .await
            .unwrap();

        let new_read = Rc::clone(&root_dir)
            .read(&path, false, forest, store)
            .await
            .unwrap()
            .result;

        let old_read = Rc::clone(&old_root)
            .read(&path, false, forest, store)
            .await
            .unwrap()
            .result;

        let old_read_latest = old_root
            .read(&path, true, forest, store)
            .await
            .unwrap()
            .result;

        let new_read_latest = root_dir
            .read(&path, true, forest, store)
            .await
            .unwrap()
            .result;

        assert_eq!(&String::from_utf8_lossy(&new_read), "Two");
        assert_eq!(&String::from_utf8_lossy(&old_read), "One");
        assert_eq!(&String::from_utf8_lossy(&old_read_latest), "Two");
        assert_eq!(&String::from_utf8_lossy(&new_read_latest), "Two");
    }

    #[async_std::test]
    async fn cp_can_copy_sub_directory_to_another_valid_location_with_updated_ancestry() {
        let rng = &mut TestRng::deterministic_rng(RngAlgorithm::ChaCha);
        let store = &mut MemoryBlockStore::default();
        let forest = &mut Rc::new(PrivateForest::new());
        let root_dir = Rc::new(PrivateDirectory::new(
            Namefilter::default(),
            Utc::now(),
            rng,
        ));

        let PrivateOpResult { root_dir, .. } = root_dir
            .write(
                &["pictures".into(), "cats".into(), "tabby.jpg".into()],
                true,
                Utc::now(),
                b"tabby".to_vec(),
                forest,
                store,
                rng,
            )
            .await
            .unwrap();

        let PrivateOpResult { root_dir, .. } = root_dir
            .write(
                &["pictures".into(), "cats".into(), "luna.png".into()],
                true,
                Utc::now(),
                b"luna".to_vec(),
                forest,
                store,
                rng,
            )
            .await
            .unwrap();

        let PrivateOpResult { root_dir, .. } = root_dir
            .mkdir(&["images".into()], true, Utc::now(), forest, store, rng)
            .await
            .unwrap();

        let PrivateOpResult { root_dir, .. } = root_dir
            .cp(
                &["pictures".into(), "cats".into()],
                &["images".into(), "cats".into()],
                true,
                Utc::now(),
                forest,
                store,
                rng,
            )
            .await
            .unwrap();

        let PrivateOpResult { root_dir, result } = root_dir
            .ls(&["images".into()], true, forest, store)
            .await
            .unwrap();

        assert_eq!(result.len(), 1);
        assert_eq!(result[0].0, String::from("cats"));

        let PrivateOpResult { result, root_dir } = root_dir
            .ls(&["pictures".into()], true, forest, store)
            .await
            .unwrap();

        assert_eq!(result.len(), 1);
        assert_eq!(result[0].0, String::from("cats"));

        let PrivateOpResult { result, root_dir } = root_dir
            .get_node(&["images".into(), "cats".into()], true, forest, store)
            .await
            .unwrap();

        let cats_bare_name = result.unwrap().get_header().bare_name.clone();

        let images_dir_inumber = root_dir
            .lookup_node("images", true, forest, store)
            .await
            .unwrap()
            .unwrap()
            .get_header()
            .inumber;

        let pictures_dir_inumber = root_dir
            .lookup_node("pictures", true, forest, store)
            .await
            .unwrap()
            .unwrap()
            .get_header()
            .inumber;

        assert!(cats_bare_name.contains(&images_dir_inumber));
        assert!(!cats_bare_name.contains(&pictures_dir_inumber));
    }

    #[async_std::test]
    async fn mv_can_move_sub_directory_to_another_valid_location_with_updated_ancestry() {
        let rng = &mut TestRng::deterministic_rng(RngAlgorithm::ChaCha);
        let store = &mut MemoryBlockStore::default();
        let forest = &mut Rc::new(PrivateForest::new());
        let root_dir = Rc::new(PrivateDirectory::new(
            Namefilter::default(),
            Utc::now(),
            rng,
        ));

        let PrivateOpResult { root_dir, .. } = root_dir
            .write(
                &["pictures".into(), "cats".into(), "tabby.jpg".into()],
                true,
                Utc::now(),
                b"tabby".to_vec(),
                forest,
                store,
                rng,
            )
            .await
            .unwrap();

        let PrivateOpResult { root_dir, .. } = root_dir
            .write(
                &["pictures".into(), "cats".into(), "luna.png".into()],
                true,
                Utc::now(),
                b"luna".to_vec(),
                forest,
                store,
                rng,
            )
            .await
            .unwrap();

        let PrivateOpResult { root_dir, .. } = root_dir
            .mkdir(&["images".into()], true, Utc::now(), forest, store, rng)
            .await
            .unwrap();

        let PrivateOpResult { root_dir, .. } = root_dir
            .basic_mv(
                &["pictures".into(), "cats".into()],
                &["images".into(), "cats".into()],
                true,
                Utc::now(),
                forest,
                store,
                rng,
            )
            .await
            .unwrap();

        let PrivateOpResult { root_dir, result } = root_dir
            .ls(&["images".into()], true, forest, store)
            .await
            .unwrap();

        assert_eq!(result.len(), 1);
        assert_eq!(result[0].0, String::from("cats"));

        let PrivateOpResult { result, root_dir } = root_dir
            .ls(&["pictures".into()], true, forest, store)
            .await
            .unwrap();

        assert_eq!(result.len(), 0);

        let PrivateOpResult { result, root_dir } = root_dir
            .get_node(&["images".into(), "cats".into()], true, forest, store)
            .await
            .unwrap();

        let cats_bare_name = result.unwrap().get_header().bare_name.clone();

        let images_dir_inumber = root_dir
            .lookup_node("images", true, forest, store)
            .await
            .unwrap()
            .unwrap()
            .get_header()
            .inumber;

        let pictures_dir_inumber = root_dir
            .lookup_node("pictures", true, forest, store)
            .await
            .unwrap()
            .unwrap()
            .get_header()
            .inumber;

        assert!(cats_bare_name.contains(&images_dir_inumber));
        assert!(!cats_bare_name.contains(&pictures_dir_inumber));
    }

    #[async_std::test]
    async fn mv_cannot_move_sub_directory_to_invalid_location() {
        let rng = &mut TestRng::deterministic_rng(RngAlgorithm::ChaCha);
        let store = &mut MemoryBlockStore::default();
        let forest = &mut Rc::new(PrivateForest::new());
        let root_dir = Rc::new(PrivateDirectory::new(
            Namefilter::default(),
            Utc::now(),
            rng,
        ));

        let PrivateOpResult { root_dir, .. } = root_dir
            .mkdir(
                &[
                    "videos".into(),
                    "movies".into(),
                    "anime".into(),
                    "ghibli".into(),
                ],
                true,
                Utc::now(),
                forest,
                store,
                rng,
            )
            .await
            .unwrap();

        let result = root_dir
            .basic_mv(
                &["videos".into(), "movies".into()],
                &["videos".into(), "movies".into(), "anime".into()],
                true,
                Utc::now(),
                forest,
                store,
                rng,
            )
            .await;

        assert!(result.is_err());
    }

    #[async_std::test]
    async fn mv_can_rename_directories() {
        let rng = &mut TestRng::deterministic_rng(RngAlgorithm::ChaCha);
        let store = &mut MemoryBlockStore::default();
        let forest = &mut Rc::new(PrivateForest::new());
        let root_dir = Rc::new(PrivateDirectory::new(
            Namefilter::default(),
            Utc::now(),
            rng,
        ));
        let content = b"file".to_vec();

        let PrivateOpResult { root_dir, .. } = root_dir
            .write(
                &["file.txt".into()],
                true,
                Utc::now(),
                content.clone(),
                forest,
                store,
                rng,
            )
            .await
            .unwrap();

        let PrivateOpResult { root_dir, .. } = root_dir
            .basic_mv(
                &["file.txt".into()],
                &["renamed.txt".into()],
                true,
                Utc::now(),
                forest,
                store,
                rng,
            )
            .await
            .unwrap();

        let PrivateOpResult { root_dir, result } = root_dir
            .read(&["renamed.txt".into()], true, forest, store)
            .await
            .unwrap();

        assert!(result == content);

        let result = root_dir
            .lookup_node("file.txt", true, forest, store)
            .await
            .unwrap();

        assert!(result.is_none());
    }

    #[async_std::test]
    async fn mv_fails_moving_directories_to_files() {
        let rng = &mut TestRng::deterministic_rng(RngAlgorithm::ChaCha);
        let store = &mut MemoryBlockStore::default();
        let forest = &mut Rc::new(PrivateForest::new());
        let root_dir = Rc::new(PrivateDirectory::new(
            Namefilter::default(),
            Utc::now(),
            rng,
        ));

        let PrivateOpResult { root_dir, .. } = root_dir
            .mkdir(
                &["movies".into(), "ghibli".into()],
                true,
                Utc::now(),
                forest,
                store,
                rng,
            )
            .await
            .unwrap();

        let PrivateOpResult { root_dir, .. } = root_dir
            .write(
                &["file.txt".into()],
                true,
                Utc::now(),
                b"file".to_vec(),
                forest,
                store,
                rng,
            )
            .await
            .unwrap();

        let result = root_dir
            .basic_mv(
                &["movies".into(), "ghibli".into()],
                &["file.txt".into()],
                true,
                Utc::now(),
                forest,
                store,
                rng,
            )
            .await;

        assert!(result.is_err());
    }

    #[async_std::test]
    async fn write_generates_previous_link() {
        let rng = &mut TestRng::deterministic_rng(RngAlgorithm::ChaCha);
        let store = &mut MemoryBlockStore::new();
        let forest = &mut Rc::new(PrivateForest::new());
        let old_dir = Rc::new(PrivateDirectory::new(
            Namefilter::default(),
            Utc::now(),
            rng,
        ));

        let PrivateOpResult {
            root_dir: new_dir, ..
        } = Rc::clone(&old_dir)
            .write(
                &["file.txt".into()],
                false,
                Utc::now(),
                b"Hello".to_vec(),
                forest,
                store,
                rng,
            )
            .await
            .unwrap();

        assert!(old_dir.content.previous.is_empty());
        assert_eq!(new_dir.content.previous.len(), 1);
    }
}<|MERGE_RESOLUTION|>--- conflicted
+++ resolved
@@ -1,11 +1,6 @@
 use super::{
-<<<<<<< HEAD
     encrypted::Encrypted, namefilter::Namefilter, PrivateFile, PrivateForest, PrivateNode,
     PrivateNodeHeader, PrivateRef, PrivateRefSerializable, TemporalKey,
-=======
-    encrypted::Encrypted, namefilter::Namefilter, AesKey, PrivateFile, PrivateForest, PrivateNode,
-    PrivateNodeHeader, PrivateRef, PrivateRefSerializable, RevisionKey,
->>>>>>> c2100679
 };
 use crate::{
     error, utils, BlockStore, FsError, HashOutput, Id, Metadata, NodeType, PathNodes,
@@ -162,30 +157,10 @@
         store: &mut B,
         rng: &mut R,
     ) -> Result<PrivateOpResult<()>> {
-<<<<<<< HEAD
         let dir = Rc::new(Self::new(parent_bare_name, time, rng));
 
         forest
             .put(&PrivateNode::Dir(Rc::clone(&dir)), store, rng)
-=======
-        let dir = Rc::new(Self {
-            persisted_as: OnceCell::new(),
-            version: Version::new(0, 2, 0),
-            header: PrivateNodeHeader::new(parent_bare_name, rng),
-            metadata: Metadata::new(time),
-            previous: None,
-            entries: BTreeMap::new(),
-        });
-
-        let forest = forest
-            .put(
-                dir.header.get_saturated_name(),
-                &dir.header.derive_private_ref(),
-                &PrivateNode::Dir(Rc::clone(&dir)),
-                store,
-                rng,
-            )
->>>>>>> c2100679
             .await?;
 
         Ok(PrivateOpResult {
@@ -205,7 +180,6 @@
         store: &mut B,
         rng: &mut R,
     ) -> Result<PrivateOpResult<()>> {
-<<<<<<< HEAD
         let dir = Rc::new(Self::with_seed(
             parent_bare_name,
             time,
@@ -215,25 +189,6 @@
 
         forest
             .put(&PrivateNode::Dir(Rc::clone(&dir)), store, rng)
-=======
-        let dir = Rc::new(Self {
-            persisted_as: OnceCell::new(),
-            version: Version::new(0, 2, 0),
-            header: PrivateNodeHeader::with_seed(parent_bare_name, ratchet_seed, inumber),
-            previous: None,
-            metadata: Metadata::new(time),
-            entries: BTreeMap::new(),
-        });
-
-        let forest = forest
-            .put(
-                dir.header.get_saturated_name(),
-                &dir.header.derive_private_ref(),
-                &PrivateNode::Dir(Rc::clone(&dir)),
-                store,
-                rng,
-            )
->>>>>>> c2100679
             .await?;
 
         Ok(PrivateOpResult {
@@ -411,12 +366,6 @@
             .await?;
 
         let mut cloned = Rc::try_unwrap(self).unwrap_or_else(|rc| (*rc).clone());
-<<<<<<< HEAD
-=======
-        cloned.persisted_as = OnceCell::new(); // Also done in `.clone()`, but need this to work in case try_unwrap optimizes.
-        let key = cloned.header.derive_private_ref().revision_key.0;
-        let previous = Encrypted::from_value(BTreeSet::from([cid]), &key, rng)?;
->>>>>>> c2100679
 
         cloned.content.persisted_as = OnceCell::new(); // Also done in `.clone()`, but need this to work in case try_unwrap optimizes.
         cloned.content.previous.clear();
@@ -464,13 +413,9 @@
                 .prepare_next_revision(store, rng)
                 .await?;
 
-<<<<<<< HEAD
             let child_private_ref = forest
                 .put(&PrivateNode::Dir(Rc::clone(&working_child_dir)), store, rng)
                 .await?;
-=======
-            let child_private_ref = working_child_dir.header.derive_private_ref();
->>>>>>> c2100679
 
             parent_dir
                 .content
@@ -482,19 +427,8 @@
             working_child_dir = parent_dir;
         }
 
-<<<<<<< HEAD
         forest
             .put(&PrivateNode::Dir(Rc::clone(&working_child_dir)), store, rng)
-=======
-        forest = forest
-            .put(
-                working_child_dir.header.get_saturated_name(),
-                &working_child_dir.header.derive_private_ref(),
-                &PrivateNode::Dir(Rc::clone(&working_child_dir)),
-                store,
-                rng,
-            )
->>>>>>> c2100679
             .await?;
 
         Ok(working_child_dir)
@@ -761,20 +695,8 @@
             }
         };
 
-<<<<<<< HEAD
         let child_private_ref = forest
             .put(&PrivateNode::File(Rc::new(file)), store, rng)
-=======
-        let child_private_ref = file.header.derive_private_ref();
-        let forest = forest
-            .put(
-                file.header.get_saturated_name(),
-                &child_private_ref,
-                &PrivateNode::File(Rc::new(file)),
-                store,
-                rng,
-            )
->>>>>>> c2100679
             .await?;
 
         // Insert the file into its parent directory
@@ -1190,11 +1112,7 @@
         directory
             .content
             .entries
-<<<<<<< HEAD
             .insert(filename.clone(), private_ref);
-=======
-            .insert(filename.clone(), node.get_header().derive_private_ref());
->>>>>>> c2100679
 
         path_nodes.tail = Rc::new(directory);
 
@@ -1404,6 +1322,11 @@
 
         Ok((header_cid, content_cid))
     }
+
+    /// Wraps the directory in a [`PrivateNode`].
+    pub fn as_node(self: &Rc<Self>) -> PrivateNode {
+        PrivateNode::Dir(Rc::clone(self))
+    }
 }
 
 impl PrivateDirectoryContent {
@@ -1417,11 +1340,6 @@
     where
         S: serde::Serializer,
     {
-<<<<<<< HEAD
-=======
-        let key = self.header.derive_private_ref().revision_key;
-
->>>>>>> c2100679
         let mut entries = BTreeMap::new();
 
         for (name, private_ref) in self.entries.iter() {
@@ -1431,18 +1349,7 @@
             entries.insert(name.clone(), private_ref_serializable);
         }
 
-<<<<<<< HEAD
         (PrivateDirectoryContentSerializable {
-=======
-        let header = {
-            let cbor_bytes = dagcbor::encode(&self.header).map_err(SerError::custom)?;
-            key.0
-                .encrypt(&AesKey::generate_nonce(rng), &cbor_bytes)
-                .map_err(SerError::custom)?
-        };
-
-        (PrivateDirectorySerializable {
->>>>>>> c2100679
             r#type: NodeType::PrivateDirectory,
             version: Version::new(0, 2, 0),
             previous: self.previous.iter().cloned().collect(),
@@ -1518,39 +1425,21 @@
         Ok(*self
             .persisted_as
             .get_or_try_init::<anyhow::Error>(async {
-<<<<<<< HEAD
                 // TODO(matheus23) deduplicate when reworking serialization (see file.rs)
                 let snapshot_key = temporal_key.derive_snapshot_key();
-=======
-                // TODO(matheus23) deduplicate when reworking serialization
-                let private_ref = &self.header.derive_private_ref();
->>>>>>> c2100679
 
                 // Serialize node to cbor.
                 let ipld = self.serialize(libipld::serde::Serializer, temporal_key, header_cid)?;
                 let mut bytes = Vec::new();
                 ipld.encode(DagCborCodec, &mut bytes)?;
 
-<<<<<<< HEAD
                 // Encrypt bytes with snapshot key.
                 let block = snapshot_key.encrypt(&bytes, rng)?;
-=======
-                // Encrypt bytes with content key.
-                let enc_bytes = private_ref
-                    .content_key
-                    .0
-                    .encrypt(&AesKey::generate_nonce(rng), &bytes)?;
->>>>>>> c2100679
 
                 // Store content section in blockstore and get Cid.
                 store.put_block(block, libipld::IpldCodec::Raw).await
             })
             .await?)
-    }
-
-    /// Wraps the directory in a [`PrivateNode`].
-    pub fn as_node(self: &Rc<Self>) -> PrivateNode {
-        PrivateNode::Dir(Rc::clone(self))
     }
 }
 
@@ -1604,7 +1493,6 @@
             PrivateDirectory::with_seed(Namefilter::default(), Utc::now(), ratchet_seed, inumber);
 
         assert_eq!(
-<<<<<<< HEAD
             dir1.header.derive_temporal_key(),
             dir2.header.derive_temporal_key()
         );
@@ -1612,20 +1500,6 @@
         assert_eq!(
             dir1.header.get_saturated_name(),
             dir2.header.get_saturated_name()
-=======
-            dir1.header.derive_private_ref().revision_key,
-            dir2.header.derive_private_ref().revision_key
-        );
-
-        assert_eq!(
-            dir1.header.derive_private_ref().content_key,
-            dir2.header.derive_private_ref().content_key
-        );
-
-        assert_eq!(
-            dir1.header.derive_private_ref().saturated_name_hash,
-            dir2.header.derive_private_ref().saturated_name_hash
->>>>>>> c2100679
         );
     }
 
