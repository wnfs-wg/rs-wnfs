--- conflicted
+++ resolved
@@ -269,11 +269,7 @@
         (mask & self.bitmask).count_ones()
     }
 
-<<<<<<< HEAD
-    fn set_value<'a>(
-=======
-    pub(crate) fn set_value<'a, B: BlockStore>(
->>>>>>> dca88c76
+    pub(crate) fn set_value<'a>(
         self: Rc<Self>,
         hashnibbles: &'a mut HashNibbles,
         key: K,
@@ -354,11 +350,7 @@
     }
 
     #[async_recursion(?Send)]
-<<<<<<< HEAD
-    async fn get_value<'a>(
-=======
-    pub(crate) async fn get_value<'a, B: BlockStore>(
->>>>>>> dca88c76
+    pub(crate) async fn get_value<'a>(
         &'a self,
         hashnibbles: &mut HashNibbles,
         store: &impl BlockStore,
@@ -390,11 +382,7 @@
 
     // It's internal and is only more complex because async_recursion doesn't work here
     #[allow(clippy::type_complexity)]
-<<<<<<< HEAD
-    fn remove_value<'k, 'v, 'a>(
-=======
-    pub(crate) fn remove_value<'k, 'v, 'a, B: BlockStore>(
->>>>>>> dca88c76
+    pub(crate) fn remove_value<'k, 'v, 'a>(
         self: Rc<Self>,
         hashnibbles: &'a mut HashNibbles,
         store: &'a impl BlockStore,
