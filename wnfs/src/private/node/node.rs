use super::{PrivateNodeHeader, TemporalKey};
use crate::{
    error::FsError,
    private::{
<<<<<<< HEAD
        encrypted::Encrypted, forest::traits::PrivateForest, link::PrivateLink, PrivateDirectory,
        PrivateFile, PrivateNodeContentSerializable, PrivateRef,
=======
        encrypted::Encrypted, link::PrivateLink, AccessKey, PrivateDirectory, PrivateFile,
        PrivateForest, PrivateNodeContentSerializable, PrivateRef,
>>>>>>> 25c52156
    },
    traits::Id,
};
use anyhow::{bail, Result};
use async_once_cell::OnceCell;
use async_recursion::async_recursion;
use chrono::{DateTime, Utc};
use futures::StreamExt;
<<<<<<< HEAD
use libipld::Cid;
use rand_core::CryptoRngCore;
use skip_ratchet::{JumpSize, RatchetSeeker};
=======
use libipld_core::cid::Cid;
use rand_core::RngCore;
use skip_ratchet::{seek::JumpSize, RatchetSeeker};
>>>>>>> 25c52156
use std::{cmp::Ordering, collections::BTreeSet, fmt::Debug, rc::Rc};
use wnfs_common::BlockStore;
use wnfs_nameaccumulator::{AccumulatorSetup, Name};

//--------------------------------------------------------------------------------------------------
// Type Definitions
//--------------------------------------------------------------------------------------------------

/// Represents a node in the WNFS private file system. This can either be a file or a directory.
///
/// # Examples
///
/// ```
/// use wnfs::private::{
///     PrivateDirectory, PrivateNode,
///     forest::{hamt::HamtForest, traits::PrivateForest},
/// };
/// use chrono::Utc;
/// use std::rc::Rc;
/// use rand::thread_rng;
///
/// let rng = &mut thread_rng();
/// let forest = &mut Rc::new(HamtForest::new_rsa_2048(rng));
/// let dir = Rc::new(PrivateDirectory::new(
///     &forest.empty_name(),
///     Utc::now(),
///     rng,
/// ));
///
/// let node = PrivateNode::Dir(dir);
///
/// println!("Node: {:?}", node);
/// ```
#[derive(Debug, Clone, PartialEq)]
pub enum PrivateNode {
    File(Rc<PrivateFile>),
    Dir(Rc<PrivateDirectory>),
}

//--------------------------------------------------------------------------------------------------
// Implementations
//--------------------------------------------------------------------------------------------------

impl PrivateNode {
    /// Creates node with upserted modified time.
    ///
    /// # Examples
    ///
    /// ```
    /// use wnfs::{
    ///     private::{
    ///         PrivateDirectory, PrivateNode,
    ///         forest::{hamt::HamtForest, traits::PrivateForest},
    ///     },
    /// };
    /// use chrono::{Utc, Duration, TimeZone};
    /// use std::rc::Rc;
    /// use rand::thread_rng;
    ///
    /// let rng = &mut thread_rng();
    /// let forest = &mut Rc::new(HamtForest::new_rsa_2048(rng));
    /// let dir = Rc::new(PrivateDirectory::new(
    ///     &forest.empty_name(),
    ///     Utc::now(),
    ///     rng,
    /// ));
    /// let node = PrivateNode::Dir(dir);
    ///
    /// let time = Utc::now() + Duration::days(1);
    /// let node = node.upsert_mtime(time);
    ///
    /// let imprecise_time = Utc.timestamp_opt(time.timestamp(), 0).single();
    /// assert_eq!(
    ///     imprecise_time,
    ///     node.as_dir()
    ///         .unwrap()
    ///         .get_metadata()
    ///         .get_modified()
    /// );
    /// ```
    pub fn upsert_mtime(&self, time: DateTime<Utc>) -> Self {
        match self {
            Self::File(file) => {
                let mut file = (**file).clone();
                file.content.metadata.upsert_mtime(time);
                Self::File(Rc::new(file))
            }
            Self::Dir(dir) => {
                let mut dir = (**dir).clone();
                dir.content.metadata.upsert_mtime(time);
                Self::Dir(Rc::new(dir))
            }
        }
    }

    /// Updates bare name ancestry of private sub tree.
    #[async_recursion(?Send)]
    pub(crate) async fn update_ancestry(
        &mut self,
        parent_name: &Name,
        forest: &mut impl PrivateForest,
        store: &impl BlockStore,
        rng: &mut impl CryptoRngCore,
    ) -> Result<()> {
        match self {
            Self::File(file_rc) => {
                let file = Rc::make_mut(file_rc);

                file.prepare_key_rotation(parent_name, forest, store, rng)
                    .await?;
            }
            Self::Dir(dir_rc) => {
                let dir = Rc::make_mut(dir_rc);

                for private_link in &mut dir.content.entries.values_mut() {
                    let mut node = private_link
                        .resolve_node(forest, store, Some(dir.header.name.clone()))
                        .await?
                        .clone();
                    node.update_ancestry(&dir.header.name, forest, store, rng)
                        .await?;
                    *private_link = PrivateLink::from(node);
                }

                dir.prepare_key_rotation(parent_name, rng);
            }
        }
        Ok(())
    }

    /// Gets the header of the node.
    ///
    /// # Examples
    ///
    /// ```
    /// use wnfs::{
    ///     private::{
    ///         PrivateDirectory, PrivateNode,
    ///         forest::{hamt::HamtForest, traits::PrivateForest},
    ///     },
    /// };
    /// use chrono::Utc;
    /// use std::rc::Rc;
    /// use rand::thread_rng;
    ///
    /// let rng = &mut thread_rng();
    /// let forest = &mut Rc::new(HamtForest::new_rsa_2048(rng));
    /// let dir = Rc::new(PrivateDirectory::new(
    ///     &forest.empty_name(),
    ///     Utc::now(),
    ///     rng,
    /// ));
    /// let node = PrivateNode::Dir(Rc::clone(&dir));
    ///
    /// assert_eq!(&dir.header, node.get_header());
    /// ```
    #[inline]
    pub fn get_header(&self) -> &PrivateNodeHeader {
        match self {
            Self::File(file) => &file.header,
            Self::Dir(dir) => &dir.header,
        }
    }

    /// Gets the previous links of the node.
    ///
    /// The previous links are encrypted with the previous revision's
    /// temporal key, so you need to know an 'older' revision of the
    /// skip ratchet to decrypt these.
    ///
    /// The previous links is exactly one Cid in most cases and refers
    /// to the ciphertext Cid from the previous revision that this
    /// node is an update of.
    ///
    /// If this node is a merge-node, it has two or more previous Cids.
    /// A single previous Cid must be from the previous revision, but all
    /// other Cids may appear in even older revisions.
    ///
    /// The previous links is `None`, it doesn't have previous Cids.
    /// The node is malformed if the previous links are `Some`, but
    /// the `BTreeSet` inside is empty.
    #[allow(clippy::mutable_key_type)]
    pub fn get_previous(&self) -> &BTreeSet<(usize, Encrypted<Cid>)> {
        match self {
            Self::File(file) => &file.content.previous,
            Self::Dir(dir) => &dir.content.previous,
        }
    }

    /// Casts a node to a directory.
    ///
    /// # Examples
    ///
    /// ```
    /// use wnfs::{
    ///     private::{
    ///         PrivateDirectory, PrivateNode,
    ///         forest::{hamt::HamtForest, traits::PrivateForest},
    ///     },
    /// };
    /// use chrono::Utc;
    /// use std::rc::Rc;
    /// use rand::thread_rng;
    ///
    /// let rng = &mut thread_rng();
    /// let forest = &mut Rc::new(HamtForest::new_rsa_2048(rng));
    /// let dir = Rc::new(PrivateDirectory::new(
    ///     &forest.empty_name(),
    ///     Utc::now(),
    ///     rng,
    /// ));
    /// let node = PrivateNode::Dir(Rc::clone(&dir));
    ///
    /// assert_eq!(node.as_dir().unwrap(), dir);
    /// ```
    pub fn as_dir(&self) -> Result<Rc<PrivateDirectory>> {
        Ok(match self {
            Self::Dir(dir) => Rc::clone(dir),
            _ => bail!(FsError::NotADirectory),
        })
    }

    /// Casts a node to a mutable directory.
    pub(crate) fn as_dir_mut(&mut self) -> Result<&mut Rc<PrivateDirectory>> {
        Ok(match self {
            Self::Dir(dir) => dir,
            _ => bail!(FsError::NotADirectory),
        })
    }

    /// Casts a node to a file.
    ///
    /// # Examples
    ///
    /// ```
    /// use wnfs::{
    ///     private::{
    ///         PrivateFile, PrivateNode,
    ///         forest::{hamt::HamtForest, traits::PrivateForest},
    ///     },
    /// };
    /// use chrono::Utc;
    /// use std::rc::Rc;
    /// use rand::thread_rng;
    ///
    /// let rng = &mut thread_rng();
    /// let forest = &mut Rc::new(HamtForest::new_rsa_2048(rng));
    /// let file = Rc::new(PrivateFile::new(
    ///     &forest.empty_name(),
    ///     Utc::now(),
    ///     rng,
    /// ));
    /// let node = PrivateNode::File(Rc::clone(&file));
    ///
    /// assert_eq!(node.as_file().unwrap(), file);
    /// ```
    pub fn as_file(&self) -> Result<Rc<PrivateFile>> {
        Ok(match self {
            Self::File(file) => Rc::clone(file),
            _ => bail!(FsError::NotAFile),
        })
    }

    /// Returns true if underlying node is a directory.
    ///
    /// # Examples
    ///
    /// ```
    /// use wnfs::{
    ///     private::{
    ///         PrivateDirectory, PrivateNode,
    ///         forest::{hamt::HamtForest, traits::PrivateForest},
    ///     },
    /// };
    /// use chrono::Utc;
    /// use std::rc::Rc;
    /// use rand::thread_rng;
    ///
    /// let rng = &mut thread_rng();
    /// let forest = &mut Rc::new(HamtForest::new_rsa_2048(rng));
    /// let dir = Rc::new(PrivateDirectory::new(
    ///     &forest.empty_name(),
    ///     Utc::now(),
    ///     rng,
    /// ));
    /// let node = PrivateNode::Dir(dir);
    ///
    /// assert!(node.is_dir());
    /// ```
    pub fn is_dir(&self) -> bool {
        matches!(self, Self::Dir(_))
    }

    /// Returns true if the underlying node is a file.
    ///
    /// # Examples
    ///
    /// ```
    /// use wnfs::{
    ///     private::{
    ///         PrivateFile, PrivateNode,
    ///         forest::{hamt::HamtForest, traits::PrivateForest},
    ///     },
    /// };
    /// use chrono::Utc;
    /// use std::rc::Rc;
    /// use rand::thread_rng;
    ///
    /// let rng = &mut thread_rng();
    /// let forest = &mut Rc::new(HamtForest::new_rsa_2048(rng));
    /// let file = Rc::new(PrivateFile::new(
    ///     &forest.empty_name(),
    ///     Utc::now(),
    ///     rng,
    /// ));
    /// let node = PrivateNode::File(file);
    ///
    /// assert!(node.is_file());
    /// ```
    pub fn is_file(&self) -> bool {
        matches!(self, Self::File(_))
    }

    /// Gets the latest version of the node using exponential search.
    ///
    /// # Examples
    ///
    /// ```
    /// use std::rc::Rc;
    /// use chrono::Utc;
    /// use rand::thread_rng;
    /// use wnfs::{
<<<<<<< HEAD
    ///     private::{
    ///         PrivateRef, PrivateNode, PrivateDirectory,
    ///         forest::{hamt::HamtForest, traits::PrivateForest},
    ///     },
=======
    ///     private::{PrivateForest, PrivateNode, PrivateDirectory},
>>>>>>> 25c52156
    ///     common::{BlockStore, MemoryBlockStore},
    /// };
    ///
    /// #[async_std::main]
    /// async fn main() {
    ///     let store = &MemoryBlockStore::default();
    ///     let rng = &mut thread_rng();
    ///     let forest = &mut Rc::new(HamtForest::new_rsa_2048(rng));
    ///
    ///     let mut init_dir = PrivateDirectory::new_and_store(
    ///         &forest.empty_name(),
    ///         Utc::now(),
    ///         forest,
    ///         store,
    ///         rng
    ///     ).await.unwrap();
    ///
    ///     let dir_clone = &mut Rc::clone(&init_dir);
    ///
    ///     dir_clone
    ///         .mkdir(&["pictures".into(), "cats".into()], true, Utc::now(), forest, store, rng)
    ///         .await
    ///         .unwrap();
    ///
    ///     dir_clone.as_node().store(forest, store, rng).await.unwrap();
    ///
    ///     let latest_node = PrivateNode::Dir(init_dir).search_latest(forest, store).await.unwrap();
    ///
    ///     let found_node = latest_node
    ///         .as_dir()
    ///         .unwrap()
    ///         .lookup_node("pictures", true, forest, store)
    ///         .await
    ///         .unwrap();
    ///
    ///     assert!(found_node.is_some());
    /// }
    /// ```
    pub async fn search_latest(
        &self,
        forest: &impl PrivateForest,
        store: &impl BlockStore,
    ) -> Result<PrivateNode> {
        self.search_latest_nodes(forest, store)
            .await?
            .into_iter()
            .next()
            // We expect the latest revision to have found valid nodes.
            // otherwise it's a revision that's filled with other stuff
            // than PrivateNodes, which should be an error.
            .ok_or(FsError::NotFound.into())
    }

    /// Seek ahead to the latest revision in this node's history.
    ///
    /// The result are all nodes from the latest revision, each one
    /// representing an instance of a concurrent write.
    pub async fn search_latest_nodes(
        &self,
        forest: &impl PrivateForest,
        store: &impl BlockStore,
    ) -> Result<Vec<PrivateNode>> {
        let header = self.get_header();
        let setup = forest.get_accumulator_setup();
        let mountpoint = header.name.parent().unwrap_or_else(|| forest.empty_name());

        let current_name = &header.get_revision_name();
        if !forest.has(current_name, store).await? {
            return Ok(vec![self.clone()]);
        }

        // Start an exponential search, starting with a small jump.
        // In many cases, we'll be at the latest revision already, so we only
        // do a single lookup to the next version, most likely realize it's not
        // there and thus stop seeking.
        let mut search = RatchetSeeker::new(header.ratchet.clone(), JumpSize::Small);
        let mut current_header = header.clone();

        loop {
            let current = search.current();
            current_header.ratchet = current.clone();

            let has_curr = forest
                .has(&current_header.get_revision_name(), store)
                .await?;

            let ord = if has_curr {
                Ordering::Less
            } else {
                Ordering::Greater
            };

            if !search.step(ord) {
                break;
            }
        }

        current_header.ratchet = search.current().clone();

        Ok(forest
<<<<<<< HEAD
            .get_multivalue(
                &current_header.derive_revision_ref(setup),
                store,
                Some(mountpoint),
=======
            .get_multivalue_with_label(
                &current_header.get_saturated_name_hash(),
                &current_header.derive_temporal_key(),
                store,
>>>>>>> 25c52156
            )
            .collect::<Vec<Result<PrivateNode>>>()
            .await
            .into_iter()
            .filter_map(|result| result.ok()) // Should we filter out errors?
            .collect())
    }

<<<<<<< HEAD
    /// Tries to deserialize and decrypt a PrivateNode at provided PrivateRef
    /// from the PrivateForest.
    ///
    /// In case you're loading this node as a sub-node of another node, you need
    /// to provide the `parent_name`, so it can correctly create proofs relative
    /// to the parent name's base for the private forest.
    ///
    /// In case you're loading this node as the entry point into a WNFS, e.g.
    /// initially from an access key that was shared with you, simply provide `None`.
    /// In short, provide `None` iff
    /// - you have a certificate that gives you write access to exactly this node you're
    ///   loading specifically
    /// - you don't intend to prove writes to third parties.
=======
>>>>>>> 25c52156
    ///
    /// # Examples
    ///
    /// ```
    /// use std::rc::Rc;
    /// use chrono::Utc;
    /// use rand::thread_rng;
    /// use wnfs::{
<<<<<<< HEAD
    ///     private::{
    ///         PrivateRef, PrivateNode, PrivateDirectory,
    ///         forest::{hamt::HamtForest, traits::PrivateForest},
    ///     },
=======
    ///     private::{PrivateForest, PrivateNode, PrivateDirectory},
>>>>>>> 25c52156
    ///     common::{BlockStore, MemoryBlockStore},
    /// };
    ///
    /// #[async_std::main]
    /// async fn main() {
    ///     let store = &MemoryBlockStore::default();
    ///     let rng = &mut thread_rng();
    ///     let forest = &mut Rc::new(HamtForest::new_rsa_2048(rng));
    ///     let dir = Rc::new(PrivateDirectory::new(
    ///         &forest.empty_name(),
    ///         Utc::now(),
    ///         rng,
    ///     ));
    ///
    ///     let node = PrivateNode::Dir(dir);
    ///
    ///     let private_ref = node.store(forest, store, rng).await.unwrap();
    ///
    ///     assert_eq!(
    ///         PrivateNode::load(&private_ref, forest, store, None).await.unwrap(),
    ///         node
    ///     );
    /// }
    /// ```
    pub(crate) async fn from_private_ref(
        private_ref: &PrivateRef,
        forest: &impl PrivateForest,
        store: &impl BlockStore,
        parent_name: Option<Name>,
    ) -> Result<PrivateNode> {
        let cid = match forest
            .get_encrypted_by_hash(&private_ref.revision_name_hash, store)
            .await?
        {
            Some(cids) if cids.contains(&private_ref.content_cid) => private_ref.content_cid,
            _ => bail!(FsError::NotFound),
        };

        let setup = forest.get_accumulator_setup();

        Self::from_cid(cid, &private_ref.temporal_key, store, parent_name, setup).await
    }

    pub(crate) async fn from_cid(
        cid: Cid,
        temporal_key: &TemporalKey,
        store: &impl BlockStore,
        parent_name: Option<Name>,
        setup: &AccumulatorSetup,
    ) -> Result<PrivateNode> {
        let encrypted_bytes = store.get_block(&cid).await?;
        let snapshot_key = temporal_key.derive_snapshot_key();
        let bytes = snapshot_key.decrypt(&encrypted_bytes)?;
        let node: PrivateNodeContentSerializable = serde_ipld_dagcbor::from_slice(&bytes)?;
        Ok(match node {
            PrivateNodeContentSerializable::File(file) => {
                let file = PrivateFile::from_serializable(
                    file,
                    temporal_key,
                    cid,
                    store,
                    parent_name,
                    setup,
                )
                .await?;
                PrivateNode::File(Rc::new(file))
            }
            PrivateNodeContentSerializable::Dir(dir) => {
                let dir = PrivateDirectory::from_serializable(
                    dir,
                    temporal_key,
                    cid,
                    store,
                    parent_name,
                    setup,
                )
                .await?;
                PrivateNode::Dir(Rc::new(dir))
            }
        })
    }

<<<<<<< HEAD
    /// Encrypt and store this private node in a private forest
    /// and return the private ref used for finding and decrypting it again.
    pub async fn store(
=======
    /// Returns the private ref, if this node has been `.store()`ed before.
    pub(crate) fn derive_private_ref(&self) -> Option<PrivateRef> {
        match self {
            Self::File(file) => file.derive_private_ref(),
            Self::Dir(dir) => dir.derive_private_ref(),
        }
    }

    pub(crate) fn get_persisted_as(&self) -> &OnceCell<Cid> {
        match self {
            Self::Dir(dir) => &dir.content.persisted_as,
            Self::File(file) => &file.content.persisted_as,
        }
    }

    pub(crate) async fn store_and_get_private_ref(
>>>>>>> 25c52156
        &self,
        forest: &mut impl PrivateForest,
        store: &impl BlockStore,
        rng: &mut impl CryptoRngCore,
    ) -> Result<PrivateRef> {
        match self {
            Self::File(file) => file.store(forest, store, rng).await,
            Self::Dir(dir) => dir.store(forest, store, rng).await,
        }
    }

<<<<<<< HEAD
    /// Returns the private ref, if this node has been `.store()`ed before.
    pub(crate) fn get_private_ref(&self, setup: &AccumulatorSetup) -> Option<PrivateRef> {
        match self {
            Self::File(file) => file.get_private_ref(setup),
            Self::Dir(dir) => dir.get_private_ref(setup),
        }
=======
    /// Loads a node from the forest using provided access key.
    pub async fn load(
        access_key: &AccessKey,
        forest: &PrivateForest,
        store: &impl BlockStore,
    ) -> Result<PrivateNode> {
        let private_ref = access_key.derive_private_ref()?;
        PrivateNode::from_private_ref(&private_ref, forest, store).await
>>>>>>> 25c52156
    }

    /// Stores a node in the forest and returns an access key.
    pub async fn store(
        &self,
        forest: &mut Rc<PrivateForest>,
        store: &impl BlockStore,
        rng: &mut impl RngCore,
    ) -> Result<AccessKey> {
        let private_ref = &self.store_and_get_private_ref(forest, store, rng).await?;
        Ok(AccessKey::Temporal(private_ref.into()))
    }
}

impl Id for PrivateNode {
    fn get_id(&self) -> String {
        match self {
            Self::File(file) => file.get_id(),
            Self::Dir(dir) => dir.get_id(),
        }
    }
}

impl From<PrivateFile> for PrivateNode {
    fn from(file: PrivateFile) -> Self {
        Self::File(Rc::new(file))
    }
}

impl From<PrivateDirectory> for PrivateNode {
    fn from(dir: PrivateDirectory) -> Self {
        Self::Dir(Rc::new(dir))
    }
}

//--------------------------------------------------------------------------------------------------
// Tests
//--------------------------------------------------------------------------------------------------

#[cfg(test)]
mod tests {
    use super::*;
    use crate::private::forest::hamt::HamtForest;
    use rand_chacha::ChaCha12Rng;
    use rand_core::SeedableRng;
    use wnfs_common::MemoryBlockStore;

    #[async_std::test]
    async fn serialized_private_node_can_be_deserialized() {
        let rng = &mut ChaCha12Rng::seed_from_u64(0);
        let content = b"Lorem ipsum dolor sit amet";
<<<<<<< HEAD
        let forest = &mut Rc::new(HamtForest::new_rsa_2048(rng));
        let store = &mut MemoryBlockStore::new();
=======
        let forest = &mut Rc::new(PrivateForest::new());
        let store = &MemoryBlockStore::new();
>>>>>>> 25c52156

        let file = Rc::new(
            PrivateFile::with_content(
                &forest.empty_name(),
                Utc::now(),
                content.to_vec(),
                forest,
                store,
                rng,
            )
            .await
            .unwrap(),
        );

        let mut directory = Rc::new(PrivateDirectory::new(&forest.empty_name(), Utc::now(), rng));

        directory
            .mkdir(&["music".into()], true, Utc::now(), forest, store, rng)
            .await
            .unwrap();

        let file_node = PrivateNode::File(Rc::clone(&file));
        let dir_node = PrivateNode::Dir(Rc::clone(&directory));

        let file_private_ref = file_node.store(forest, store, rng).await.unwrap();
        let dir_private_ref = dir_node.store(forest, store, rng).await.unwrap();

        let deserialized_file_node = PrivateNode::load(&file_private_ref, forest, store, None)
            .await
            .unwrap();

        let deserialized_dir_node = PrivateNode::load(&dir_private_ref, forest, store, None)
            .await
            .unwrap();

        assert_eq!(file_node, deserialized_file_node);
        assert_eq!(dir_node, deserialized_dir_node);
    }
}<|MERGE_RESOLUTION|>--- conflicted
+++ resolved
@@ -2,13 +2,8 @@
 use crate::{
     error::FsError,
     private::{
-<<<<<<< HEAD
-        encrypted::Encrypted, forest::traits::PrivateForest, link::PrivateLink, PrivateDirectory,
-        PrivateFile, PrivateNodeContentSerializable, PrivateRef,
-=======
-        encrypted::Encrypted, link::PrivateLink, AccessKey, PrivateDirectory, PrivateFile,
-        PrivateForest, PrivateNodeContentSerializable, PrivateRef,
->>>>>>> 25c52156
+        encrypted::Encrypted, forest::traits::PrivateForest, link::PrivateLink, AccessKey,
+        PrivateDirectory, PrivateFile, PrivateNodeContentSerializable, PrivateRef,
     },
     traits::Id,
 };
@@ -17,17 +12,13 @@
 use async_recursion::async_recursion;
 use chrono::{DateTime, Utc};
 use futures::StreamExt;
-<<<<<<< HEAD
-use libipld::Cid;
+use libipld_core::cid::Cid;
 use rand_core::CryptoRngCore;
+use sha3::Sha3_256;
 use skip_ratchet::{JumpSize, RatchetSeeker};
-=======
-use libipld_core::cid::Cid;
-use rand_core::RngCore;
-use skip_ratchet::{seek::JumpSize, RatchetSeeker};
->>>>>>> 25c52156
 use std::{cmp::Ordering, collections::BTreeSet, fmt::Debug, rc::Rc};
 use wnfs_common::BlockStore;
+use wnfs_hamt::Hasher;
 use wnfs_nameaccumulator::{AccumulatorSetup, Name};
 
 //--------------------------------------------------------------------------------------------------
@@ -358,14 +349,10 @@
     /// use chrono::Utc;
     /// use rand::thread_rng;
     /// use wnfs::{
-<<<<<<< HEAD
     ///     private::{
-    ///         PrivateRef, PrivateNode, PrivateDirectory,
+    ///         PrivateNode, PrivateDirectory,
     ///         forest::{hamt::HamtForest, traits::PrivateForest},
     ///     },
-=======
-    ///     private::{PrivateForest, PrivateNode, PrivateDirectory},
->>>>>>> 25c52156
     ///     common::{BlockStore, MemoryBlockStore},
     /// };
     ///
@@ -465,18 +452,14 @@
 
         current_header.ratchet = search.current().clone();
 
+        let name_hash = Sha3_256::hash(&current_header.get_revision_name().as_accumulator(setup));
+
         Ok(forest
-<<<<<<< HEAD
-            .get_multivalue(
-                &current_header.derive_revision_ref(setup),
+            .get_multivalue_by_hash(
+                &name_hash,
+                &current_header.derive_temporal_key(),
                 store,
                 Some(mountpoint),
-=======
-            .get_multivalue_with_label(
-                &current_header.get_saturated_name_hash(),
-                &current_header.derive_temporal_key(),
-                store,
->>>>>>> 25c52156
             )
             .collect::<Vec<Result<PrivateNode>>>()
             .await
@@ -485,62 +468,8 @@
             .collect())
     }
 
-<<<<<<< HEAD
     /// Tries to deserialize and decrypt a PrivateNode at provided PrivateRef
     /// from the PrivateForest.
-    ///
-    /// In case you're loading this node as a sub-node of another node, you need
-    /// to provide the `parent_name`, so it can correctly create proofs relative
-    /// to the parent name's base for the private forest.
-    ///
-    /// In case you're loading this node as the entry point into a WNFS, e.g.
-    /// initially from an access key that was shared with you, simply provide `None`.
-    /// In short, provide `None` iff
-    /// - you have a certificate that gives you write access to exactly this node you're
-    ///   loading specifically
-    /// - you don't intend to prove writes to third parties.
-=======
->>>>>>> 25c52156
-    ///
-    /// # Examples
-    ///
-    /// ```
-    /// use std::rc::Rc;
-    /// use chrono::Utc;
-    /// use rand::thread_rng;
-    /// use wnfs::{
-<<<<<<< HEAD
-    ///     private::{
-    ///         PrivateRef, PrivateNode, PrivateDirectory,
-    ///         forest::{hamt::HamtForest, traits::PrivateForest},
-    ///     },
-=======
-    ///     private::{PrivateForest, PrivateNode, PrivateDirectory},
->>>>>>> 25c52156
-    ///     common::{BlockStore, MemoryBlockStore},
-    /// };
-    ///
-    /// #[async_std::main]
-    /// async fn main() {
-    ///     let store = &MemoryBlockStore::default();
-    ///     let rng = &mut thread_rng();
-    ///     let forest = &mut Rc::new(HamtForest::new_rsa_2048(rng));
-    ///     let dir = Rc::new(PrivateDirectory::new(
-    ///         &forest.empty_name(),
-    ///         Utc::now(),
-    ///         rng,
-    ///     ));
-    ///
-    ///     let node = PrivateNode::Dir(dir);
-    ///
-    ///     let private_ref = node.store(forest, store, rng).await.unwrap();
-    ///
-    ///     assert_eq!(
-    ///         PrivateNode::load(&private_ref, forest, store, None).await.unwrap(),
-    ///         node
-    ///     );
-    /// }
-    /// ```
     pub(crate) async fn from_private_ref(
         private_ref: &PrivateRef,
         forest: &impl PrivateForest,
@@ -599,16 +528,11 @@
         })
     }
 
-<<<<<<< HEAD
-    /// Encrypt and store this private node in a private forest
-    /// and return the private ref used for finding and decrypting it again.
-    pub async fn store(
-=======
     /// Returns the private ref, if this node has been `.store()`ed before.
-    pub(crate) fn derive_private_ref(&self) -> Option<PrivateRef> {
+    pub(crate) fn derive_private_ref(&self, setup: &AccumulatorSetup) -> Option<PrivateRef> {
         match self {
-            Self::File(file) => file.derive_private_ref(),
-            Self::Dir(dir) => dir.derive_private_ref(),
+            Self::File(file) => file.derive_private_ref(setup),
+            Self::Dir(dir) => dir.derive_private_ref(setup),
         }
     }
 
@@ -620,7 +544,6 @@
     }
 
     pub(crate) async fn store_and_get_private_ref(
->>>>>>> 25c52156
         &self,
         forest: &mut impl PrivateForest,
         store: &impl BlockStore,
@@ -632,31 +555,70 @@
         }
     }
 
-<<<<<<< HEAD
-    /// Returns the private ref, if this node has been `.store()`ed before.
-    pub(crate) fn get_private_ref(&self, setup: &AccumulatorSetup) -> Option<PrivateRef> {
-        match self {
-            Self::File(file) => file.get_private_ref(setup),
-            Self::Dir(dir) => dir.get_private_ref(setup),
-        }
-=======
     /// Loads a node from the forest using provided access key.
+    ///
+    /// In case you're loading this node as a sub-node of another node, you need
+    /// to provide the `parent_name`, so it can correctly create proofs relative
+    /// to the parent name's base for the private forest.
+    ///
+    /// In case you're loading this node as the entry point into a WNFS, e.g.
+    /// initially from an access key that was shared with you, simply provide `None`.
+    /// In short, provide `None` iff
+    /// - you have a certificate that gives you write access to exactly this node you're
+    ///   loading specifically
+    /// - you don't intend to prove writes to third parties.
+    ///
+    /// # Examples
+    ///
+    /// ```
+    /// use std::rc::Rc;
+    /// use chrono::Utc;
+    /// use rand::thread_rng;
+    /// use wnfs::{
+    ///     private::{
+    ///         PrivateNode, PrivateDirectory,
+    ///         forest::{hamt::HamtForest, traits::PrivateForest},
+    ///     },
+    ///     common::{BlockStore, MemoryBlockStore},
+    /// };
+    ///
+    /// #[async_std::main]
+    /// async fn main() {
+    ///     let store = &MemoryBlockStore::new();
+    ///     let rng = &mut thread_rng();
+    ///     let forest = &mut Rc::new(HamtForest::new_rsa_2048(rng));
+    ///     let dir = Rc::new(PrivateDirectory::new(
+    ///         &forest.empty_name(),
+    ///         Utc::now(),
+    ///         rng,
+    ///     ));
+    ///
+    ///     let node = PrivateNode::Dir(dir);
+    ///
+    ///     let access_key = node.store(forest, store, rng).await.unwrap();
+    ///
+    ///     assert_eq!(
+    ///         PrivateNode::load(&access_key, forest, store, None).await.unwrap(),
+    ///         node
+    ///     );
+    /// }
+    /// ```
     pub async fn load(
         access_key: &AccessKey,
-        forest: &PrivateForest,
+        forest: &impl PrivateForest,
         store: &impl BlockStore,
+        parent_name: Option<Name>,
     ) -> Result<PrivateNode> {
         let private_ref = access_key.derive_private_ref()?;
-        PrivateNode::from_private_ref(&private_ref, forest, store).await
->>>>>>> 25c52156
+        PrivateNode::from_private_ref(&private_ref, forest, store, parent_name).await
     }
 
     /// Stores a node in the forest and returns an access key.
     pub async fn store(
         &self,
-        forest: &mut Rc<PrivateForest>,
+        forest: &mut impl PrivateForest,
         store: &impl BlockStore,
-        rng: &mut impl RngCore,
+        rng: &mut impl CryptoRngCore,
     ) -> Result<AccessKey> {
         let private_ref = &self.store_and_get_private_ref(forest, store, rng).await?;
         Ok(AccessKey::Temporal(private_ref.into()))
@@ -700,13 +662,8 @@
     async fn serialized_private_node_can_be_deserialized() {
         let rng = &mut ChaCha12Rng::seed_from_u64(0);
         let content = b"Lorem ipsum dolor sit amet";
-<<<<<<< HEAD
         let forest = &mut Rc::new(HamtForest::new_rsa_2048(rng));
-        let store = &mut MemoryBlockStore::new();
-=======
-        let forest = &mut Rc::new(PrivateForest::new());
         let store = &MemoryBlockStore::new();
->>>>>>> 25c52156
 
         let file = Rc::new(
             PrivateFile::with_content(
