--- conflicted
+++ resolved
@@ -37,15 +37,9 @@
 sha3 = "0.10"
 skip_ratchet = { version = "0.2.1", features = ["serde"] }
 thiserror = "1.0"
-<<<<<<< HEAD
-wnfs-common = { path = "../wnfs-common", version = "0.1.19" }
-wnfs-hamt = { path = "../wnfs-hamt", version = "0.1.19" }
-wnfs-nameaccumulator = { path = "../wnfs-nameaccumulator", version = "0.1.19" }
-=======
 wnfs-common = { path = "../wnfs-common", version = "0.1.21" }
 wnfs-hamt = { path = "../wnfs-hamt", version = "0.1.21" }
-wnfs-namefilter = { path = "../wnfs-namefilter", version = "0.1.21" }
->>>>>>> 40154ca9
+wnfs-nameaccumulator = { path = "../wnfs-nameaccumulator", version = "0.1.21" }
 xxhash-rust = { version = "0.8", features = ["xxh3"] }
 
 [dev-dependencies]
@@ -53,12 +47,8 @@
 env_logger = "0.10"
 proptest = "1.1"
 rand = "0.8"
-<<<<<<< HEAD
 rand_chacha = "0.3.1"
-rsa = "0.8"
-=======
 rsa = "0.9"
->>>>>>> 40154ca9
 sha2 = "0.10"
 test-log = "0.2"
 test-strategy = "0.3"
