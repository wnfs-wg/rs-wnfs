import { CID } from "multiformats/cid";
import { sha256 } from "multiformats/hashes/sha2";
import { fromString, toString } from "uint8arrays";
import {
  Namefilter,
  PrivateDirectory,
  PrivateForest,
  PublicDirectory,
} from "../pkg";

/** A mock CID. */
const sampleCID = CID.parse(
  "bagaaierasords4njcts6vs7qvdjfcvgnume4hqohf65zsfguprqphs3icwea"
).bytes;

/**
 * An in-memory block store to simulate IPFS.
 *
 * IPFS is basically a glorified HashMap.
 */
class MemoryBlockStore {
  private store: Map<string, Uint8Array>;

  /** Creates a new in-memory block store. */
  constructor() {
    this.store = new Map();
  }

  /** Stores an array of bytes in the block store. */
  async getBlock(cid: Uint8Array): Promise<Uint8Array | undefined> {
    const decoded_cid = CID.decode(cid);
    return this.store.get(decoded_cid.toString());
  }

  /** Retrieves an array of bytes from the block store with given CID. */
  async putBlock(bytes: Uint8Array, code: number): Promise<Uint8Array> {
    const hash = await sha256.digest(bytes);
    const cid = CID.create(1, code, hash);
    this.store.set(cid.toString(), bytes);
    return cid.bytes;
  }
}

/** A pseudo-random number generator */
class Rng {
  /** Returns random bytes of specified length */
  randomBytes(count: number): Uint8Array {
    const array = new Uint8Array(count);
    self.crypto.getRandomValues(array);
    return array;
  }
}

<<<<<<< HEAD
export { sampleCID, MemoryBlockStore, Rng, CID };
=======
/** A mock exchange key. */
class ExchangeKey {
  key: CryptoKey;

  constructor(key: CryptoKey) {
    this.key = key;
  }

  static async fromModulus(modulus: Uint8Array): Promise<ExchangeKey> {
    var keyData = {
      kty: "RSA",
      n: toString(modulus, "base64url"),
      e: toString(new Uint8Array([0x01, 0x00, 0x01]), "base64url"),
      alg: "RSA-OAEP-256",
      ext: true,
    };

    const key = await crypto.subtle.importKey(
      "jwk",
      keyData,
      {
        name: "RSA-OAEP",
        hash: { name: "SHA-256" },
      },
      false,
      ["encrypt"]
    );

    return new ExchangeKey(key);
  }

  async encrypt(data: Uint8Array): Promise<Uint8Array> {
    const encryptedData = await window.crypto.subtle.encrypt(
      {
        name: "RSA-OAEP",
      },
      this.key,
      data
    );

    return new Uint8Array(encryptedData);
  }

  async getPublicKeyModulus(): Promise<Uint8Array> {
    const key = await crypto.subtle.exportKey("jwk", this.key);
    return fromString(key.n as string, "base64url");
  }
}

/** A mock private key. */
class PrivateKey {
  key: CryptoKeyPair;

  constructor(key: CryptoKeyPair) {
    this.key = key;
  }

  static async generate(): Promise<PrivateKey> {
    const keyPair = await crypto.subtle.generateKey(
      {
        name: "RSA-OAEP",
        modulusLength: 2048,
        publicExponent: new Uint8Array([0x01, 0x00, 0x01]),
        hash: { name: "SHA-256" },
      },
      true,
      ["decrypt"]
    );

    return new PrivateKey(keyPair);
  }

  async decrypt(data: Uint8Array): Promise<Uint8Array> {
    const decryptedData = await window.crypto.subtle.decrypt(
      {
        name: "RSA-OAEP",
      },
      this.key.privateKey,
      data
    );

    return new Uint8Array(decryptedData);
  }

  getPublicKey(): ExchangeKey {
    return new ExchangeKey(this.key.publicKey);
  }
}

const createSharerDir = async (
  initialForest: PrivateForest,
  store: MemoryBlockStore,
  rng: Rng
): Promise<{ rootDir: PrivateDirectory; forest: PrivateForest }> => {
  var { rootDir, forest } = await PrivateDirectory.newAndStore(
    new Namefilter(),
    new Date(),
    initialForest,
    store,
    rng
  );

  return await rootDir.write(
    ["text.txt"],
    true,
    new Uint8Array([1, 2, 3, 4, 5]),
    new Date(),
    forest,
    store,
    rng
  );
};

const createRecipientExchangeRoot = async (
  store: MemoryBlockStore
): Promise<[PrivateKey, PublicDirectory]> => {
  const key = await PrivateKey.generate();
  const exchangeKey = await key.getPublicKey().getPublicKeyModulus();
  const exchangeKeyCid = await store.putBlock(exchangeKey, 0x55);

  const { rootDir } = await new PublicDirectory(new Date()).write(
    ["device1", "v1.exchange_key"],
    exchangeKeyCid,
    new Date(),
    store
  );

  return [key, rootDir];
};

export {
  sampleCID,
  MemoryBlockStore,
  Rng,
  createSharerDir,
  createRecipientExchangeRoot,
  PrivateKey,
  ExchangeKey,
};
>>>>>>> c2100679
<|MERGE_RESOLUTION|>--- conflicted
+++ resolved
@@ -51,9 +51,6 @@
   }
 }
 
-<<<<<<< HEAD
-export { sampleCID, MemoryBlockStore, Rng, CID };
-=======
 /** A mock exchange key. */
 class ExchangeKey {
   key: CryptoKey;
@@ -192,5 +189,4 @@
   createRecipientExchangeRoot,
   PrivateKey,
   ExchangeKey,
-};
->>>>>>> c2100679
+};