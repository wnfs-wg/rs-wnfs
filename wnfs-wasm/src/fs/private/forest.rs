use std::rc::Rc;

use js_sys::Promise;
use wasm_bindgen::{prelude::wasm_bindgen, JsValue};
use wasm_bindgen_futures::future_to_promise;
use wnfs::{
    private::{Key, PrivateForest as WnfsPrivateForest, PrivateRef, RevisionKey, KEY_BYTE_SIZE},
    HASH_BYTE_SIZE,
};

use crate::{
    fs::{
        utils::{self, error},
        BlockStore, ForeignBlockStore, JsResult,
    },
    value,
};

use super::PrivateNode;

//--------------------------------------------------------------------------------------------------
// Type Definitions
//--------------------------------------------------------------------------------------------------

/// A reference to a private forest. Used for the private file system.
#[wasm_bindgen]
pub struct PrivateForest(pub(crate) Rc<WnfsPrivateForest>);

//--------------------------------------------------------------------------------------------------
// Implementations
//--------------------------------------------------------------------------------------------------

#[wasm_bindgen]
impl PrivateForest {
    /// Creates a new private forest.
    #[wasm_bindgen(constructor)]
    #[allow(clippy::new_without_default)]
    pub fn new() -> PrivateForest {
        Self(Rc::new(WnfsPrivateForest::default()))
    }

    #[wasm_bindgen]
    pub fn get(
        &self,
        saturated_namefilter_hash: Vec<u8>,
        revision_key: Vec<u8>,
        store: BlockStore,
    ) -> JsResult<Promise> {
        let store = ForeignBlockStore(store);
        let forest = self.0.clone();

        let saturated_name_hash = utils::expect_bytes::<HASH_BYTE_SIZE>(saturated_namefilter_hash)?;

        let key_bytes = utils::expect_bytes::<KEY_BYTE_SIZE>(revision_key)?;
        let key = Key::new(key_bytes);
        let revision_key = RevisionKey(key);

<<<<<<< HEAD
        let private_ref = PrivateRef::from_revision_key(saturated_name_hash, revision_key);
=======
        let private_ref = PrivateRef::with_revision_key(saturated_name_hash, revision_key);
>>>>>>> 5babeb14

        Ok(future_to_promise(async move {
            let node_option = forest
                .get(&private_ref, WnfsPrivateForest::resolve_lowest, &store)
                .await
                .map_err(error("Cannot 'get' in forest"))?;

            Ok(match node_option {
                Some(node) => value!(PrivateNode(node)),
                None => JsValue::NULL,
            })
        }))
    }
}<|MERGE_RESOLUTION|>--- conflicted
+++ resolved
@@ -55,11 +55,7 @@
         let key = Key::new(key_bytes);
         let revision_key = RevisionKey(key);
 
-<<<<<<< HEAD
-        let private_ref = PrivateRef::from_revision_key(saturated_name_hash, revision_key);
-=======
         let private_ref = PrivateRef::with_revision_key(saturated_name_hash, revision_key);
->>>>>>> 5babeb14
 
         Ok(future_to_promise(async move {
             let node_option = forest
