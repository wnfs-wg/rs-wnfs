--- conflicted
+++ resolved
@@ -71,11 +71,7 @@
     pub fn put(&self, node: &PrivateNode, store: BlockStore, mut rng: Rng) -> JsResult<Promise> {
         let mut store = ForeignBlockStore(store);
         let mut forest = Rc::clone(&self.0);
-<<<<<<< HEAD
-        let node = node.0.clone(); // cheap clone
-=======
         let node = node.0.clone(); // cheap clone. Essentially an Rc::clone
->>>>>>> 95cba534
 
         Ok(future_to_promise(async move {
             let private_ref = forest
