<<<<<<< HEAD
use super::{Name, NameAccumulator};
=======
use super::AccessKey;
>>>>>>> 25c52156
use crate::{
    fs::{
        private::{PrivateDirectory, PrivateFile, PrivateForest},
        utils::{self, error},
        BlockStore, ForeignBlockStore, JsResult, Rng,
    },
    value,
};
use js_sys::{Error, Promise, Uint8Array};
use libipld_core::cid::Cid;
use std::{collections::BTreeSet, rc::Rc};
use wasm_bindgen::prelude::wasm_bindgen;
use wasm_bindgen_futures::future_to_promise;
use wnfs::{
    hamt::{ChangeType, KeyValueChange},
<<<<<<< HEAD
    libipld::Cid,
=======
    namefilter::Namefilter as WnfsNamefilter,
>>>>>>> 25c52156
    private::PrivateNode as WnfsPrivateNode,
    traits::Id,
};
use wnfs_nameaccumulator::NameAccumulator as WnfsNameAccumulator;

//--------------------------------------------------------------------------------------------------
// Type Definitions
//--------------------------------------------------------------------------------------------------

/// Wraps `wnfs::PrivateNode`.
#[wasm_bindgen]
pub struct PrivateNode(pub(crate) WnfsPrivateNode);

#[wasm_bindgen]
pub struct ForestChange(pub(crate) KeyValueChange<WnfsNameAccumulator, BTreeSet<Cid>>);

//--------------------------------------------------------------------------------------------------
// Implementations
//--------------------------------------------------------------------------------------------------

#[wasm_bindgen]
impl PrivateNode {
    /// Persists the current state of this node in the BlockStore and PrivateForest.
    /// This will also force a history entry to be created, if there were changes.
    pub fn store(
        &self,
        forest: &PrivateForest,
        store: BlockStore,
        mut rng: Rng,
    ) -> JsResult<Promise> {
        let node = self.0.clone(); // cheap clone
        let store = ForeignBlockStore(store);
        let mut forest = Rc::clone(&forest.0);

        Ok(future_to_promise(async move {
            let access_key = node
                .store(&mut forest, &store, &mut rng)
                .await
                .map_err(error("Cannot store node"))?;

            Ok(utils::create_private_forest_result(
                value!(AccessKey(access_key)),
                forest,
            )?)
        }))
    }

    /// Loads a node from the PrivateForest using the AccessKey.
    pub fn load(
        access_key: AccessKey,
        forest: &PrivateForest,
        store: BlockStore,
        parent_name: Option<Name>,
    ) -> JsResult<Promise> {
        let store = ForeignBlockStore(store);
        let forest = Rc::clone(&forest.0);
<<<<<<< HEAD
        let private_ref = private_ref.try_into()?;
        let parent_name = parent_name.map(|name| name.0.clone());

        Ok(future_to_promise(async move {
            let node = WnfsPrivateNode::load(&private_ref, &forest, &store, parent_name)
=======

        Ok(future_to_promise(async move {
            let node = WnfsPrivateNode::load(&access_key.0, &forest, &store)
>>>>>>> 25c52156
                .await
                .map_err(error("Cannot load node"))?;

            Ok(value!(PrivateNode(node)))
        }))
    }

    #[wasm_bindgen(js_name = "asDir")]
    pub fn as_dir(&self) -> JsResult<PrivateDirectory> {
        let dir = self
            .0
            .as_dir()
            .map_err(|e| Error::new(&format!("Cannot cast to a directory: {e}")))?;

        Ok(PrivateDirectory(dir))
    }

    #[wasm_bindgen(js_name = "asFile")]
    pub fn as_file(&self) -> JsResult<PrivateFile> {
        let file = self
            .0
            .as_file()
            .map_err(|e| Error::new(&format!("Cannot cast to a file: {e}")))?;

        Ok(PrivateFile(file))
    }

    #[wasm_bindgen(js_name = "isDir")]
    pub fn is_dir(&self) -> bool {
        self.0.is_dir()
    }

    #[wasm_bindgen(js_name = "isFile")]
    pub fn is_file(&self) -> bool {
        self.0.is_file()
    }

    #[wasm_bindgen(js_name = "getId")]
    pub fn get_id(&self) -> String {
        self.0.get_id()
    }
}

#[wasm_bindgen]
impl ForestChange {
    #[wasm_bindgen(js_name = "getChangeType")]
    pub fn get_change_type(&self) -> String {
        match self.0.r#type {
            ChangeType::Add => "add",
            ChangeType::Remove => "remove",
            ChangeType::Modify => "modify",
        }
        .into()
    }

    #[wasm_bindgen(js_name = "getKey")]
    pub fn get_key(&self) -> NameAccumulator {
        NameAccumulator(self.0.key.clone())
    }

    #[wasm_bindgen(js_name = "getValue1")]
    pub fn get_value1(&self) -> Vec<Uint8Array> {
        self.0
            .value1
            .as_ref()
            .map_or_else(Vec::<Uint8Array>::new, |b| {
                b.iter()
                    .map(|cid| Uint8Array::from(&cid.to_bytes()[..]))
                    .collect()
            })
    }

    #[wasm_bindgen(js_name = "getValue2")]
    pub fn get_value2(&self) -> Vec<Uint8Array> {
        self.0
            .value2
            .as_ref()
            .map_or_else(Vec::<Uint8Array>::new, |b| {
                b.iter()
                    .map(|cid| Uint8Array::from(&cid.to_bytes()[..]))
                    .collect()
            })
    }
}<|MERGE_RESOLUTION|>--- conflicted
+++ resolved
@@ -1,8 +1,4 @@
-<<<<<<< HEAD
-use super::{Name, NameAccumulator};
-=======
-use super::AccessKey;
->>>>>>> 25c52156
+use super::{AccessKey, Name, NameAccumulator};
 use crate::{
     fs::{
         private::{PrivateDirectory, PrivateFile, PrivateForest},
@@ -18,11 +14,8 @@
 use wasm_bindgen_futures::future_to_promise;
 use wnfs::{
     hamt::{ChangeType, KeyValueChange},
-<<<<<<< HEAD
     libipld::Cid,
-=======
     namefilter::Namefilter as WnfsNamefilter,
->>>>>>> 25c52156
     private::PrivateNode as WnfsPrivateNode,
     traits::Id,
 };
@@ -79,17 +72,10 @@
     ) -> JsResult<Promise> {
         let store = ForeignBlockStore(store);
         let forest = Rc::clone(&forest.0);
-<<<<<<< HEAD
-        let private_ref = private_ref.try_into()?;
         let parent_name = parent_name.map(|name| name.0.clone());
 
         Ok(future_to_promise(async move {
-            let node = WnfsPrivateNode::load(&private_ref, &forest, &store, parent_name)
-=======
-
-        Ok(future_to_promise(async move {
-            let node = WnfsPrivateNode::load(&access_key.0, &forest, &store)
->>>>>>> 25c52156
+            let node = WnfsPrivateNode::load(&access_key.0, &forest, &store, parent_name)
                 .await
                 .map_err(error("Cannot load node"))?;
 
