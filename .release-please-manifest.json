{
<<<<<<< HEAD
  "wnfs": "0.1.19",
  "wnfs-bench": "0.1.19",
  "wnfs-common": "0.1.19",
  "wnfs-hamt": "0.1.19",
  "wnfs-wasm": "0.1.19"
=======
  "wnfs": "0.1.21",
  "wnfs-bench": "0.1.21",
  "wnfs-common": "0.1.21",
  "wnfs-hamt": "0.1.21",
  "wnfs-namefilter": "0.1.21",
  "wnfs-wasm": "0.1.21"
>>>>>>> 40154ca9
}<|MERGE_RESOLUTION|>--- conflicted
+++ resolved
@@ -1,16 +1,8 @@
 {
-<<<<<<< HEAD
-  "wnfs": "0.1.19",
-  "wnfs-bench": "0.1.19",
-  "wnfs-common": "0.1.19",
-  "wnfs-hamt": "0.1.19",
-  "wnfs-wasm": "0.1.19"
-=======
   "wnfs": "0.1.21",
   "wnfs-bench": "0.1.21",
   "wnfs-common": "0.1.21",
   "wnfs-hamt": "0.1.21",
-  "wnfs-namefilter": "0.1.21",
+  "wnfs-nameaccumulator": "0.1.21",
   "wnfs-wasm": "0.1.21"
->>>>>>> 40154ca9
 }