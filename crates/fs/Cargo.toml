--- conflicted
+++ resolved
@@ -17,31 +17,6 @@
 authors = ["The Fission Authors"]
 
 [dependencies]
-<<<<<<< HEAD
-libipld = { version = "0.14.0", features = ["dag-cbor", "derive", "serde-codec"] }
-serde = { version = "1.0.137", features = ["rc"]}
-multihash = "0.16.2"
-semver = { version = "1.0.7", features = ["serde"] }
-chrono = "0.4.19"
-anyhow = "1.0.56"
-hashbrown = "0.12.0"
-async-trait = "0.1.53"
-async-std = { version = "1.11.0", features = ["attributes"] }
-async-recursion = "1.0.0"
-futures = "0.3.21"
-async-stream = "0.3.3"
-futures-util = "0.3.21"
-skip_ratchet = { version = "0.1.6", features = ["serde"] }
-bitvec = { version = "1.0.0", features = ["serde"] }
-async-once-cell = "0.4.0"
-sha3 = "0.10.0"
-log = "0.4.17"
-xxhash-rust = { version = "0.8.5", features = ["xxh3"] }
-lazy_static = "1.4.0"
-thiserror = "1.0.31"
-aes-gcm = "0.9.4"
-rand_core = "0.6.3"
-=======
 aes-gcm = "0.9"
 anyhow = "1.0"
 async-once-cell = "0.4"
@@ -65,7 +40,6 @@
 skip_ratchet = { version = "0.1", features = ["serde"] }
 thiserror = "1.0"
 xxhash-rust = { version = "0.8", features = ["xxh3"] }
->>>>>>> 08920deb
 
 [dev-dependencies]
 env_logger = "0.9"
